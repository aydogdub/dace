--- conflicted
+++ resolved
@@ -33,21 +33,24 @@
     state.add_memlet_path(a, c_entry, tasklet, memlet=dace.Memlet("A[i]"), dst_conn='a')
     state.add_memlet_path(b, c_entry, tasklet, memlet=dace.Memlet("B[i]"), dst_conn='b')
     state.add_memlet_path(tasklet, c_exit, c, memlet=dace.Memlet("C[i]"), src_conn='c')
-<<<<<<< HEAD
-    
-=======
 
     sdfg.specialize(dict(N=N, V=V))
 
     # transformations
     sdfg.apply_transformations(FPGATransformState)
-    sdfg.apply_transformations_repeated(StreamingMemory, dict(storage=dace.StorageType.FPGA_Local))
+    sdfg.apply_transformations_repeated(StreamingMemory, dict(storage=dace.StorageType.FPGA_Local, buffer_size=32))
+
 
     if double_pumped:
         #c_entry.map.range = Range([(0,f'(N//(V//2))-1',1)])
         c_entry.map.range = Range([(0,f'N-1',1)])
 
->>>>>>> ecf36702
+
+    from dace.codegen.targets.fpga import is_fpga_kernel
+    for s in sdfg.states():
+        if is_fpga_kernel(sdfg, s):
+            s.instrument = dace.InstrumentationType.FPGA
+            
     return sdfg
 
 @click.command()
@@ -68,22 +71,6 @@
     expected = A + B
 
     sdfg = make_sdfg(N, V, double_pumped)
-<<<<<<< HEAD
-    sdfg.specialize(dict(N=N, V=V))
-
-    # transformations
-    sdfg.apply_transformations(FPGATransformState)
-    sdfg.apply_transformations_repeated(StreamingMemory, dict(storage=dace.StorageType.FPGA_Local, buffer_size=32))
-
-    #Instrument
-    from dace.codegen.targets.fpga import is_fpga_kernel
-    for s in sdfg.states():
-        if is_fpga_kernel(sdfg, s):
-            s.instrument = dace.InstrumentationType.FPGA
-            
-    sdfg.save('aoeu.sdfg')
-=======
->>>>>>> ecf36702
 
     #sdfg.compile()
     sdfg(A=A, B=B, C=C)
