--- conflicted
+++ resolved
@@ -332,13 +332,8 @@
 
         return options
 
-<<<<<<< HEAD
-    def allocate_array(self, sdfg, dfg, state_id, node, nodedesc,
-                       function_stream, callsite_stream):
-=======
-    def allocate_array(self, sdfg, dfg, state_id, node, function_stream,
+    def allocate_array(self, sdfg, dfg, state_id, node, nodedesc, function_stream,
                        declaration_stream, allocation_stream):
->>>>>>> 83291b87
         try:
             self._dispatcher.defined_vars.get(node.data)
             return
@@ -346,11 +341,7 @@
             pass  # The variable was not defined, we can continue
 
         if isinstance(nodedesc, dace.data.Stream):
-<<<<<<< HEAD
             return self.allocate_stream(sdfg, dfg, state_id, node, nodedesc,
-                                        function_stream, callsite_stream)
-=======
-            return self.allocate_stream(sdfg, dfg, state_id, node,
                                         function_stream, declaration_stream,
                                         allocation_stream)
         elif isinstance(nodedesc, dace.data.View):
@@ -358,7 +349,6 @@
                                                    function_stream,
                                                    declaration_stream,
                                                    allocation_stream)
->>>>>>> 83291b87
 
         result_decl = StringIO()
         result_alloc = StringIO()
@@ -427,14 +417,8 @@
         declaration_stream.write(result_decl.getvalue(), sdfg, state_id, node)
         allocation_stream.write(result_alloc.getvalue(), sdfg, state_id, node)
 
-<<<<<<< HEAD
     def allocate_stream(self, sdfg, dfg, state_id, node, nodedesc,
-                        function_stream, callsite_stream):
-=======
-    def allocate_stream(self, sdfg, dfg, state_id, node, function_stream,
-                        declaration_stream, allocation_stream):
-        nodedesc = node.desc(sdfg)
->>>>>>> 83291b87
+                        function_stream, declaration_stream, allocation_stream):
         dataname = node.data
         allocname = cpp.ptr(dataname, nodedesc)
         if nodedesc.storage == dtypes.StorageType.GPU_Global:
@@ -468,14 +452,9 @@
                 # (important) Ensure GPU array is allocated before the stream
                 datanode = dfg.out_edges(node)[0].dst
                 self._dispatcher.dispatch_allocate(sdfg, dfg, state_id,
-<<<<<<< HEAD
                                                    datanode, nodedesc,
                                                    function_stream,
-                                                   callsite_stream)
-=======
-                                                   datanode, function_stream,
                                                    allocation_stream)
->>>>>>> 83291b87
 
                 function_stream.write(
                     'DACE_EXPORTED void __dace_alloc_{location}({type} *ptr, uint32_t size, dace::GPUStream<{type}, {is_pow2}>& result);'
@@ -511,16 +490,9 @@
                     '__dace_alloc_{location}({size}, {allocname});'.format(
                         **fmtargs), sdfg, state_id, node)
 
-<<<<<<< HEAD
     def deallocate_stream(self, sdfg, dfg, state_id, node, nodedesc,
                           function_stream, callsite_stream):
-        dataname = node.data
-=======
-    def deallocate_stream(self, sdfg, dfg, state_id, node, function_stream,
-                          callsite_stream):
-        nodedesc = node.desc(sdfg)
         dataname = cpp.ptr(node.data, nodedesc)
->>>>>>> 83291b87
         if nodedesc.storage == dtypes.StorageType.GPU_Global:
             if is_array_stream_view(sdfg, dfg, node):
                 callsite_stream.write(
@@ -530,31 +502,15 @@
                 callsite_stream.write('dace::FreeGPUStream(%s);' % dataname,
                                       sdfg, state_id, node)
 
-<<<<<<< HEAD
     def deallocate_array(self, sdfg, dfg, state_id, node, nodedesc,
                          function_stream, callsite_stream):
-        dataname = node.data
-
-        if nodedesc.lifetime == dtypes.AllocationLifetime.Persistent:
-            codestream = self._frame._exitcode
-        else:
-            codestream = callsite_stream
+        dataname = cpp.ptr(node.data, nodedesc)
 
         if isinstance(nodedesc, dace.data.Stream):
             return self.deallocate_stream(sdfg, dfg, state_id, node, nodedesc,
-                                          function_stream, codestream)
-=======
-    def deallocate_array(self, sdfg, dfg, state_id, node, function_stream,
-                         callsite_stream):
-        nodedesc = node.desc(sdfg)
-        dataname = cpp.ptr(node.data, nodedesc)
-
-        if isinstance(nodedesc, dace.data.Stream):
-            return self.deallocate_stream(sdfg, dfg, state_id, node,
                                           function_stream, callsite_stream)
         elif isinstance(nodedesc, dace.data.View):
             return
->>>>>>> 83291b87
 
         if nodedesc.storage == dtypes.StorageType.GPU_Global:
             callsite_stream.write('%sFree(%s);\n' % (self.backend, dataname),
