# Copyright 2019-2023 ETH Zurich and the DaCe authors. All rights reserved.
"""
Helper functions for C++ code generation.
NOTE: The C++ code generator is currently located in cpu.py.
"""
import ast
import copy
import functools
import itertools
import math
import numbers
import sys
import warnings

import sympy as sp
from six import StringIO
from typing import IO, TYPE_CHECKING, List, Optional, Tuple, Union

import dace
from dace import data, subsets, symbolic, dtypes, memlet as mmlt, nodes
from dace.codegen import common, cppunparse
from dace.codegen.common import (sym2cpp, find_incoming_edges, codeblock_to_cpp)
from dace.codegen.dispatcher import DefinedType
from dace.codegen.prettycode import CodeIOStream
from dace.config import Config
from dace.frontend import operations
from dace.frontend.python import astutils
from dace.frontend.python.astutils import ExtNodeTransformer, rname, unparse
from dace.sdfg import nodes, graph as gr, utils, propagation
from dace.properties import LambdaProperty
from dace.sdfg import SDFG, is_devicelevel_gpu, SDFGState
from dace.codegen.targets import fpga
from dace.sdfg.state import ControlFlowRegion, StateSubgraphView

if TYPE_CHECKING:
    from dace.codegen.dispatcher import TargetDispatcher


def mangle_dace_state_struct_name(sdfg: Union[SDFG, str]) -> str:
    """This function creates a unique type name for the `SDFG`'s state `struct`.

    The function uses the `compiler.codegen_state_struct_suffix`
    configuration entry for deriving the type name of the state `struct`.

    :param sdfg:    The SDFG for which the name should be generated.
    """
    name = sdfg if isinstance(sdfg, str) else sdfg.name
    state_suffix = Config.get("compiler", "codegen_state_struct_suffix")
    type_name = f"{name}{state_suffix}"
    if not dtypes.validate_name(type_name):
        raise ValueError(f"The mangled type name `{type_name}` of the state struct of SDFG '{name}' is invalid.")
    return type_name


def copy_expr(
    dispatcher,
    sdfg,
    data_name,
    memlet,
    is_write=None,  # Otherwise it's a read
    offset=None,
    relative_offset=True,
    packed_types=False,
):
    data_desc = sdfg.arrays[data_name]
    # NOTE: Are there any cases where a mix of '.' and '->' is needed when traversing nested structs?
    # TODO: Study this when changing Structures to be (optionally?) non-pointers.
    tokens = data_name.split('.')
    if len(tokens) > 1 and tokens[0] in sdfg.arrays and isinstance(sdfg.arrays[tokens[0]], data.Structure):
        name = data_name.replace('.', '->')
    else:
        name = data_name
    ptrname = ptr(data_name, data_desc, sdfg, dispatcher.frame)
    if relative_offset:
        s = memlet.subset
        o = offset
    else:
        if offset is None:
            s = None
        elif not isinstance(offset, subsets.Subset):
            s = subsets.Indices(offset)
        else:
            s = offset
        o = None
    if s is not None:
        offset_cppstr = cpp_offset_expr(data_desc, s, o)
    else:
        offset_cppstr = "0"
    dt = ""

    is_global = data_desc.lifetime in (dtypes.AllocationLifetime.Global, dtypes.AllocationLifetime.Persistent,
                                       dtypes.AllocationLifetime.External)
    defined_types = None
    # Non-free symbol dependent Arrays due to their shape
    dependent_shape = (isinstance(data_desc, data.Array) and not isinstance(data_desc, data.View) and any(
        str(s) not in dispatcher.frame.symbols_and_constants(sdfg) for s in dispatcher.frame.free_symbols(data_desc)))
    try:
        # NOTE: It is hard to get access to the view-edge here, so always check
        # the declared-arrays dictionary for Views.
        if dependent_shape or isinstance(data_desc, data.View):
            defined_types = dispatcher.declared_arrays.get(ptrname, is_global=is_global)
    except KeyError:
        pass
    if not defined_types:
        defined_types = dispatcher.defined_vars.get(ptrname, is_global=is_global)
    def_type, _ = defined_types
    if fpga.is_fpga_array(data_desc):
        # get conf flag
        decouple_array_interfaces = Config.get_bool("compiler", "xilinx", "decouple_array_interfaces")

        # TODO: Study structures on FPGAs. Should probably use 'name' instead of 'data_name' here.
        expr = fpga.fpga_ptr(
            data_name,
            data_desc,
            sdfg,
            s,
            is_write,
            dispatcher,
            0,
            def_type == DefinedType.ArrayInterface
            # If this is a view, it has already been renamed
            and not isinstance(data_desc, data.View),
            decouple_array_interfaces=decouple_array_interfaces)
    else:
        expr = ptr(name, data_desc, sdfg, dispatcher.frame)

    add_offset = offset_cppstr != "0"

    if def_type in [DefinedType.Pointer, DefinedType.ArrayInterface]:
        return "{}{}{}".format(dt, expr, " + {}".format(offset_cppstr) if add_offset else "")

    elif def_type == DefinedType.StreamArray:
        return "{}[{}]".format(expr, offset_cppstr)

    elif def_type == DefinedType.FPGA_ShiftRegister:
        return expr

    elif def_type in [DefinedType.Scalar, DefinedType.Stream, DefinedType.Object]:

        if add_offset:
            raise TypeError("Tried to offset address of scalar {}: {}".format(data_name, offset_cppstr))

        if def_type == DefinedType.Scalar:
            return "{}&{}".format(dt, expr)
        else:
            return data_name
    else:
        raise NotImplementedError("copy_expr not implemented "
                                  "for connector type: {}".format(def_type))


def memlet_copy_to_absolute_strides(dispatcher: 'TargetDispatcher',
                                    sdfg: SDFG,
                                    state: SDFGState,
                                    edge: gr.MultiConnectorEdge[mmlt.Memlet],
                                    src_node: nodes.AccessNode,
                                    dst_node: nodes.AccessNode,
                                    packed_types: bool = False):
    memlet = edge.data
    copy_shape = memlet.subset.size_exact()
    src_nodedesc = src_node.desc(sdfg)
    dst_nodedesc = dst_node.desc(sdfg)
    src_expr, dst_expr = None, None

    # Take both source and destination subset into account for computing copy shape.
    src_subset = memlet.get_src_subset(edge, state)
    dst_subset = memlet.get_dst_subset(edge, state)
    is_src_write = not memlet._is_data_src

    if dispatcher is not None:
        src_expr = copy_expr(dispatcher,
                             sdfg,
                             src_node.data,
                             memlet,
                             is_write=is_src_write,
                             offset=src_subset,
                             relative_offset=False,
                             packed_types=packed_types)
        dst_expr = copy_expr(dispatcher,
                             sdfg,
                             dst_node.data,
                             memlet,
                             is_write=(not is_src_write),
                             offset=dst_subset,
                             relative_offset=False,
                             packed_types=packed_types)
    if src_subset is None:
        src_subset = subsets.Range.from_array(src_nodedesc)
    if dst_subset is None:
        dst_subset = subsets.Range.from_array(dst_nodedesc)

    src_strides = src_subset.absolute_strides(src_nodedesc.strides)
    dst_strides = dst_subset.absolute_strides(dst_nodedesc.strides)

    # Try to turn into degenerate/strided ND copies
    result = ndcopy_to_strided_copy(
        copy_shape,
        src_nodedesc.shape,
        src_strides,
        dst_nodedesc.shape,
        dst_strides,
        memlet.subset,
        src_subset,
        dst_subset,
    )
    if result is not None:
        copy_shape, src_strides, dst_strides = result
    else:
        # If other_subset is defined, reduce its dimensionality by
        # removing the "empty" dimensions (size = 1) and filter the
        # corresponding strides out
        src_strides = ([stride
                        for stride, s in zip(src_strides, src_subset.size()) if s != 1] + src_strides[len(src_subset):]
                       )  # Include tiles
        if not src_strides:
            src_strides = [1]
        dst_strides = ([stride
                        for stride, s in zip(dst_strides, dst_subset.size()) if s != 1] + dst_strides[len(dst_subset):]
                       )  # Include tiles
        if not dst_strides:
            dst_strides = [1]
        copy_shape = [s for s in copy_shape if s != 1]
        if not copy_shape:
            copy_shape = [1]

    # Extend copy shape to the largest among the data dimensions,
    # and extend other array with the appropriate strides
    if len(dst_strides) != len(copy_shape) or len(src_strides) != len(copy_shape):
        if memlet.data == src_node.data:
            copy_shape, dst_strides = reshape_strides(src_subset, src_strides, dst_strides, copy_shape)
        elif memlet.data == dst_node.data:
            copy_shape, src_strides = reshape_strides(dst_subset, dst_strides, src_strides, copy_shape)

    return copy_shape, src_strides, dst_strides, src_expr, dst_expr


def is_cuda_codegen_in_device(framecode) -> bool:
    """
    Check the state of the CUDA code generator, whether it is inside device code.
    """
    from dace.codegen.targets.cuda import CUDACodeGen
    if framecode is None:
        cuda_codegen_in_device = False
    else:
        for codegen in framecode.targets:
            if isinstance(codegen, CUDACodeGen):
                cuda_codegen_in_device = codegen._in_device_code
                break
        else:
            cuda_codegen_in_device = False
    return cuda_codegen_in_device


def ptr(name: str, desc: data.Data, sdfg: SDFG = None, framecode=None) -> str:
    """
    Returns a string that points to the data based on its name and descriptor.

    :param name: Data name.
    :param desc: Data descriptor.
    :return: C-compatible name that can be used to access the data.
    """
    from dace.codegen.targets.framecode import DaCeCodeGenerator  # Avoid import loop
    framecode: DaCeCodeGenerator = framecode

    if '.' in name:
        root = name.split('.')[0]
        if root in sdfg.arrays and isinstance(sdfg.arrays[root], data.Structure):
            name = name.replace('.', '->')

    # Special case: If memory is persistent and defined in this SDFG, add state
    # struct to name
    if (desc.transient and desc.lifetime in (dtypes.AllocationLifetime.Persistent, dtypes.AllocationLifetime.External)):
<<<<<<< HEAD

        # Avoid import loop
        from dace.codegen.targets.cuda import CUDACodeGen
        from dace.codegen.targets.experimental_cuda import ExperimentalCUDACodeGen
        
        # Check whether we are in kernel/ device code of GPU backend
        cuda_impl = Config.get('compiler', 'cuda', 'implementation')
        if cuda_impl == "legacy":
            in_device_code = CUDACodeGen._in_device_code
        elif cuda_impl == "experimental":
            in_device_code = ExperimentalCUDACodeGen._in_kernel_code


        if desc.storage == dtypes.StorageType.CPU_ThreadLocal:  # Use unambiguous name for thread-local arrays
            return f'__{sdfg.cfg_id}_{name}'
        elif not in_device_code:  # GPU kernels cannot access state
=======

        if desc.storage == dtypes.StorageType.CPU_ThreadLocal:  # Use unambiguous name for thread-local arrays
            return f'__{sdfg.cfg_id}_{name}'
        elif not is_cuda_codegen_in_device(framecode):  # GPU kernels cannot access state
>>>>>>> 17165a37
            return f'__state->__{sdfg.cfg_id}_{name}'
        elif (sdfg, name) in framecode.where_allocated and framecode.where_allocated[(sdfg, name)] is not sdfg:
            return f'__{sdfg.cfg_id}_{name}'
    elif (desc.transient and sdfg is not None and framecode is not None and (sdfg, name) in framecode.where_allocated
          and framecode.where_allocated[(sdfg, name)] is not sdfg):
        # Array allocated for another SDFG, use unambiguous name
        return f'__{sdfg.cfg_id}_{name}'

    return name


def emit_memlet_reference(dispatcher: 'TargetDispatcher',
                          sdfg: SDFG,
                          memlet: mmlt.Memlet,
                          pointer_name: str,
                          conntype: dtypes.typeclass,
                          ancestor: int = 1,
                          is_write: bool = None,
                          device_code: bool = False,
                          decouple_array_interfaces: bool = False) -> Tuple[str, str, str]:
    """
    Returns a tuple of three strings with a definition of a reference to an
    existing memlet. Used in nested SDFG arguments.

    :param device_code: boolean flag indicating whether we are in the process of generating FPGA device code
    :param decouple_array_interfaces: boolean flag, used for Xilinx FPGA code generation. It indicates whether or not
        we are generating code by decoupling reads/write from memory.
    :return: A tuple of the form (type, name, value).
    """
    desc = sdfg.arrays[memlet.data]
    typedef = conntype.ctype
    offset = cpp_offset_expr(desc, memlet.subset)
    offset_expr = '[' + offset + ']'
    is_scalar = not isinstance(conntype, dtypes.pointer) and not fpga.is_fpga_array(desc)
    ptrname = ptr(memlet.data, desc, sdfg, dispatcher.frame)
    ref = ''

    # Get defined type (pointer, stream etc.) and change the type definition
    # accordingly.
    defined_types = None
    try:
        if (isinstance(desc, data.Array) and not isinstance(desc, data.View) and any(
                str(s) not in dispatcher.frame.symbols_and_constants(sdfg)
                for s in dispatcher.frame.free_symbols(desc))):
            defined_types = dispatcher.declared_arrays.get(ptrname, ancestor)
    except KeyError:
        pass
    if not defined_types:
        defined_types = dispatcher.defined_vars.get(ptrname, ancestor)
    defined_type, defined_ctype = defined_types

    if fpga.is_fpga_array(desc):

        datadef = fpga.fpga_ptr(memlet.data,
                                desc,
                                sdfg,
                                memlet.subset,
                                is_write,
                                dispatcher,
                                ancestor,
                                defined_type == DefinedType.ArrayInterface,
                                decouple_array_interfaces=decouple_array_interfaces)

    else:
        datadef = ptr(memlet.data, desc, sdfg, dispatcher.frame)

    def make_const(expr: str) -> str:
        # check whether const has already been added before
        if not expr.startswith("const "):
            return "const " + expr
        else:
            return expr

    if (defined_type == DefinedType.Pointer
            or (defined_type == DefinedType.ArrayInterface and isinstance(desc, data.View))):
        if not is_scalar and desc.dtype == conntype.base_type:
            # Cast potential consts
            typedef = defined_ctype

        if is_scalar:
            defined_type = DefinedType.Scalar
            if is_write is False:
                typedef = make_const(typedef)
            ref = '&'
        else:
            # constexpr arrays
            if memlet.data in dispatcher.frame.symbols_and_constants(sdfg):
                ref = '*'
                typedef = make_const(typedef)

    elif defined_type == DefinedType.ArrayInterface:
        base_ctype = conntype.base_type.ctype
        typedef = f"{base_ctype}*" if is_write else f"const {base_ctype}*"
        is_scalar = False
    elif defined_type == DefinedType.Scalar:
        typedef = defined_ctype if is_scalar else (defined_ctype + '*')
        if is_write is False and not isinstance(desc, data.Structure):
            typedef = make_const(typedef)
        ref = '&' if is_scalar else ''
        defined_type = DefinedType.Scalar if is_scalar else DefinedType.Pointer
        offset_expr = ''
    elif defined_type in (DefinedType.Stream, DefinedType.Object):
        typedef = defined_ctype
        ref = '&'
        offset_expr = ''
        if not is_scalar:
            conntype = conntype.base_type
            is_scalar = True
    elif defined_type == DefinedType.StreamArray:
        # Stream array to stream (reference)
        if memlet.subset.num_elements() == 1:
            ref = '&'
            typedef = defined_ctype
            is_scalar = True  # Avoid "&" in expression below
            conntype = conntype.base_type  # Avoid vector-esque casts
            defined_type = DefinedType.Stream
        else:
            # Stream array to stream array (pointer)
            ref = ''
            typedef = defined_ctype
            defined_type = DefinedType.StreamArray
    elif defined_type == DefinedType.FPGA_ShiftRegister:
        ref = '&' if is_scalar else ''
        defined_type = DefinedType.Pointer
    else:
        raise TypeError('Unsupported memlet type "%s"' % defined_type.name)

    if (not device_code and defined_type != DefinedType.ArrayInterface and desc.storage == dace.StorageType.FPGA_Global
            and not isinstance(desc, dace.data.Scalar)):
        # This is a device buffer accessed on the host.
        # Can not be accessed with offset different than zero. Check this if we can:
        if (isinstance(offset, int) and int(offset) != 0) or (isinstance(offset, str) and offset.isnumeric()
                                                              and int(offset) != 0):
            raise TypeError("Can not offset device buffers from host code ({}, offset {})".format(datadef, offset))
        # Device buffers are passed by reference
        expr = datadef
        ref = '&'
    else:
        # Cast as necessary
        expr = make_ptr_vector_cast(datadef + offset_expr, desc.dtype, conntype, is_scalar, defined_type)

    # Register defined variable
    dispatcher.defined_vars.add(pointer_name, defined_type, typedef, allow_shadowing=True)

    # NOTE: `expr` may only be a name or a sequence of names and dots. The latter indicates nested data and structures.
    # NOTE: Since structures are implemented as pointers, we replace dots with arrows.
    expr = expr.replace('.', '->')

    return (typedef + ref, pointer_name, expr)


def reshape_strides(subset, strides, original_strides, copy_shape):
    """ Helper function that reshapes a shape to the given strides. """
    # TODO(later): Address original strides in the computation of the
    #              result strides.
    original_copy_shape = subset.size()
    dims = len(copy_shape)

    reduced_tile_sizes = [ts for ts, s in zip(subset.tile_sizes, original_copy_shape) if s != 1]
    reduced_tile_sizes += [1] * (dims - len(reduced_tile_sizes))  # Pad the remainder with 1s to maintain dimensions.

    reshaped_copy = copy_shape + [ts for ts in subset.tile_sizes if ts != 1]
    reshaped_copy[:len(copy_shape)] = [s // ts for s, ts in zip(copy_shape, reduced_tile_sizes)]

    new_strides = [0] * len(reshaped_copy)
    elements_remaining = functools.reduce(sp.Mul, copy_shape, 1)
    tiledim = 0
    for i in range(len(copy_shape)):
        new_strides[i] = elements_remaining / reshaped_copy[i]
        elements_remaining = new_strides[i]
        if reduced_tile_sizes[i] != 1:
            new_strides[dims + tiledim] = (elements_remaining / reshaped_copy[dims + tiledim])
            elements_remaining = new_strides[dims + tiledim]
            tiledim += 1

    return reshaped_copy, new_strides


def _is_c_contiguous(shape, strides):
    """
    Returns True if the strides represent a non-padded, C-contiguous (last
    dimension contiguous) array.
    """
    computed_strides = tuple(data._prod(shape[i + 1:]) for i in range(len(shape)))
    return tuple(strides) == computed_strides


def ndcopy_to_strided_copy(
    copy_shape,
    src_shape,
    src_strides,
    dst_shape,
    dst_strides,
    subset,
    src_subset,
    dst_subset,
):
    """ Detects situations where an N-dimensional copy can be degenerated into
        a (faster) 1D copy or 2D strided copy. Returns new copy
        dimensions and offsets to emulate the requested copy.

        :return: a 3-tuple: copy_shape, src_strides, dst_strides
    """

    # Cannot degenerate tiled copies
    if any(ts != 1 for ts in subset.tile_sizes):
        return None

    # If the copy is contiguous, the difference between the first and last
    # pointers should be the shape of the copy
    first_src_index = src_subset.at([0] * src_subset.dims(), src_strides)
    first_dst_index = dst_subset.at([0] * dst_subset.dims(), dst_strides)
    last_src_index = src_subset.at([d - 1 for d in src_subset.size()], src_strides)
    last_dst_index = dst_subset.at([d - 1 for d in dst_subset.size()], dst_strides)
    copy_length = functools.reduce(lambda x, y: x * y, copy_shape)
    src_copylen = last_src_index - first_src_index + 1
    dst_copylen = last_dst_index - first_dst_index + 1

    # Make expressions symbolic and simplify
    copy_length = symbolic.pystr_to_symbolic(copy_length).simplify()
    src_copylen = symbolic.pystr_to_symbolic(src_copylen).simplify()
    dst_copylen = symbolic.pystr_to_symbolic(dst_copylen).simplify()

    # Detect 1D copies. The first condition is the general one, whereas the
    # second one applies when the arrays are completely equivalent in strides
    # and shapes to the copy. The second condition is there because sometimes
    # the symbolic math engine fails to produce the same expressions for both
    # arrays.
    if (tuple(src_strides) == tuple(dst_strides)
            and ((src_copylen == copy_length and dst_copylen == copy_length) or
                 (tuple(src_shape) == tuple(copy_shape) and tuple(dst_shape) == tuple(copy_shape)))):
        # Emit 1D copy of the whole array
        return [src_copylen], [1], [1]
    # Another case of non-strided 1D copy: all indices match and copy length
    # matches pointer difference, as well as match in contiguity and padding
    elif (first_src_index == first_dst_index and last_src_index == last_dst_index and copy_length == src_copylen
          and _is_c_contiguous(src_shape, src_strides) and _is_c_contiguous(dst_shape, dst_strides)):
        # Emit 1D copy of the whole array
        return [src_copylen], [1], [1]
    # 1D strided copy
    elif (sum([0 if c == 1 else 1 for c in copy_shape]) == 1 and len(src_subset) == len(dst_subset)):
        # Find the copied dimension:
        # In copy shape
        copydim = next(i for i, c in enumerate(copy_shape) if c != 1)

        # In source strides
        src_copy_shape = src_subset.size_exact()
        if copy_shape == src_copy_shape:
            srcdim = copydim
        else:
            try:
                srcdim = next(i for i, c in enumerate(src_copy_shape) if c != 1)
            except StopIteration:
                # NOTE: This is the old stride computation code for FPGA
                # compatibility
                if len(copy_shape) == len(src_shape):
                    srcdim = copydim
                else:
                    srcdim = next(i for i, c in enumerate(src_shape) if c != 1)

        # In destination strides
        dst_copy_shape = dst_subset.size_exact()
        if copy_shape == dst_copy_shape:
            dstdim = copydim
        else:
            try:
                dstdim = next(i for i, c in enumerate(dst_copy_shape) if c != 1)
            except StopIteration:
                # NOTE: This is the old stride computation code for FPGA
                # compatibility
                if len(copy_shape) == len(dst_shape):
                    dstdim = copydim
                else:
                    dstdim = next(i for i, c in enumerate(dst_shape) if c != 1)

        # Return new copy
        return [copy_shape[copydim]], [src_strides[srcdim]], [dst_strides[dstdim]]
    else:
        return None


def cpp_offset_expr(d: data.Data, subset_in: subsets.Subset, offset=None, packed_veclen=1, indices=None):
    """ Creates a C++ expression that can be added to a pointer in order
        to offset it to the beginning of the given subset and offset.

        :param d: The data structure to use for sizes/strides.
        :param subset_in: The subset to offset by.
        :param offset: An additional list of offsets or a Subset object
        :param packed_veclen: If packed types are targeted, specifies the
                              vector length that the final offset should be
                              divided by.
        :param indices: A tuple of indices to use for expression.
        :return: A string in C++ syntax with the correct offset
    """
    if fpga.is_multibank_array_with_distributed_index(d):
        subset_in = fpga.modify_distributed_subset(subset_in, 0)

    # Offset according to parameters, then offset according to array
    if offset is not None:
        subset = subset_in.offset_new(offset, False)
        subset.offset(d.offset, False)
    else:
        subset = subset_in.offset_new(d.offset, False)

    # Obtain start range from offsetted subset
    indices = indices or ([0] * len(d.strides))

    index = subset.at(indices, d.strides)
    if packed_veclen > 1:
        index /= packed_veclen

    return sym2cpp(index)


def cpp_array_expr(sdfg,
                   memlet,
                   with_brackets=True,
                   offset=None,
                   relative_offset=True,
                   packed_veclen=1,
                   use_other_subset=False,
                   indices=None,
                   referenced_array=None,
                   codegen=None):
    """ Converts an Indices/Range object to a C++ array access string. """
    subset = memlet.subset if not use_other_subset else memlet.other_subset
    s = subset if relative_offset else subsets.Indices(offset)
    o = offset if relative_offset else None
    desc = (sdfg.arrays[memlet.data] if referenced_array is None else referenced_array)
    offset_cppstr = cpp_offset_expr(desc, s, o, packed_veclen, indices=indices)

    # NOTE: Are there any cases where a mix of '.' and '->' is needed when traversing nested structs?
    # TODO: Study this when changing Structures to be (optionally?) non-pointers.
    tokens = memlet.data.split('.')
    if len(tokens) > 1 and tokens[0] in sdfg.arrays and isinstance(sdfg.arrays[tokens[0]], data.Structure):
        name = memlet.data.replace('.', '->')
    else:
        name = memlet.data

    if with_brackets:
        if fpga.is_fpga_array(desc):
            # get conf flag
            decouple_array_interfaces = Config.get_bool("compiler", "xilinx", "decouple_array_interfaces")
            # TODO: Study structures on FPGAs. Should probably use 'name' instead of 'memlet.data' here.
            ptrname = fpga.fpga_ptr(memlet.data,
                                    desc,
                                    sdfg,
                                    subset,
                                    decouple_array_interfaces=decouple_array_interfaces)
        else:
            ptrname = ptr(name, desc, sdfg, codegen)
        return "%s[%s]" % (ptrname, offset_cppstr)
    else:
        return offset_cppstr


def make_ptr_vector_cast(dst_expr, dst_dtype, src_dtype, is_scalar, defined_type):
    """
    If there is a type mismatch, cast pointer type. Used mostly in vector types.
    """
    if src_dtype != dst_dtype:
        if is_scalar:
            dst_expr = '*(%s *)(&%s)' % (src_dtype.ctype, dst_expr)
        elif src_dtype.base_type != dst_dtype:
            dst_expr = '(%s)(&%s)' % (src_dtype.ctype, dst_expr)
        elif defined_type in [DefinedType.Pointer, DefinedType.ArrayInterface]:
            dst_expr = '&' + dst_expr
    elif not is_scalar:
        dst_expr = '&' + dst_expr
    return dst_expr


def cpp_ptr_expr(sdfg,
                 memlet,
                 defined_type,
                 offset=None,
                 relative_offset=True,
                 use_other_subset=False,
                 indices=None,
                 is_write=None,
                 codegen=None,
                 decouple_array_interface=False):
    """ Converts a memlet to a C++ pointer expression. """
    subset = memlet.subset if not use_other_subset else memlet.other_subset
    s = subset if relative_offset else subsets.Indices(offset)
    o = offset if relative_offset else None
    desc = sdfg.arrays[memlet.data]
    if isinstance(indices, str):
        offset_cppstr = indices
    else:
        offset_cppstr = cpp_offset_expr(desc, s, o, indices=indices)
    if fpga.is_fpga_array(desc):
        dname = fpga.fpga_ptr(memlet.data,
                              desc,
                              sdfg,
                              s,
                              is_write,
                              None,
                              None,
                              defined_type == DefinedType.ArrayInterface,
                              decouple_array_interfaces=decouple_array_interface)
    else:
        dname = ptr(memlet.data, desc, sdfg, codegen)

    if defined_type == DefinedType.Scalar:
        dname = '&' + dname

    if offset_cppstr == '0':
        return dname
    else:
        return '%s + %s' % (dname, offset_cppstr)


def _check_range_conflicts(subset, a, itersym, b, step):
    found = False
    if isinstance(step, symbolic.SymExpr):
        step = step.approx
    for rb, re, _ in subset.ndrange():
        m = rb.match(a * itersym + b)
        if m is None:
            continue
        if (m[a] >= 1) != True:
            continue
        if re != rb:
            if isinstance(rb, symbolic.SymExpr):
                rb = rb.approx
            if isinstance(re, symbolic.SymExpr):
                re = re.approx

            # If False or indeterminate, the range may
            # overlap across iterations
            if ((re - rb) >= m[a] * step) != False:
                continue

            m = re.match(a * itersym + b)
            if m is None:
                continue
            if (m[a] >= 1) != True:
                continue
        found = True
        break
    return found


def _check_map_conflicts(map, edge):
    for itervar, (_, _, mapskip) in zip(map.params, map.range):
        itersym = symbolic.pystr_to_symbolic(itervar)
        a = sp.Wild('a', exclude=[itersym])
        b = sp.Wild('b', exclude=[itersym])
        if not _check_range_conflicts(edge.data.subset, a, itersym, b, mapskip):
            return False
    # If matches all map params, good to go
    return True


def _check_neighbor_conflicts(dfg, edge):
    """
    Checks for other memlets writing to edges that may overlap in subsets.

    Returns True if there are no conflicts, False if there may be.
    """
    outer = propagation.propagate_memlet(dfg, edge.data, edge.dst, False)
    siblings = dfg.in_edges(edge.dst)
    for sibling in siblings:
        if sibling is edge:
            continue
        if sibling.data.data != edge.data.data:
            continue
        # Check if there is definitely no overlap in the propagated memlet
        sibling_outer = propagation.propagate_memlet(dfg, sibling.data, edge.dst, False)
        if subsets.intersects(outer.subset, sibling_outer.subset) == False:
            # In that case, continue
            continue

        # Other cases are indeterminate and will be atomic
        return False
    # No overlaps in current scope
    return True


def write_conflicted_map_params(map, edge):
    result = []
    for itervar, (_, _, mapskip) in zip(map.params, map.range):
        itersym = symbolic.pystr_to_symbolic(itervar)
        a = sp.Wild('a', exclude=[itersym])
        b = sp.Wild('b', exclude=[itersym])
        if not _check_range_conflicts(edge.data.subset, a, itersym, b, mapskip):
            result.append(itervar)

    return result


def is_write_conflicted(dfg, edge, datanode=None, sdfg_schedule=None):
    """
    Detects whether a write-conflict-resolving edge can be emitted without
    using atomics or critical sections.
    """
    return (is_write_conflicted_with_reason(dfg, edge, datanode, sdfg_schedule) is not None)


def is_write_conflicted_with_reason(dfg, edge, datanode=None, sdfg_schedule=None):
    """
    Detects whether a write-conflict-resolving edge can be emitted without
    using atomics or critical sections, returning the node or SDFG that caused
    the decision.

    :return: None if the conflict is nonatomic, otherwise returns the scope entry
             node or SDFG that caused the decision to be made.
    """

    if edge.data.wcr_nonatomic or edge.data.wcr is None:
        return None

    # If it's an entire SDFG, it's probably write-conflicted
    if isinstance(dfg, SDFG):
        if datanode is None:
            return dfg
        in_edges = find_incoming_edges(datanode, dfg)
        if len(in_edges) != 1:
            return dfg
        if (isinstance(in_edges[0].src, nodes.ExitNode)
                and (in_edges[0].src.map.schedule == dtypes.ScheduleType.Sequential
                     or in_edges[0].src.map.schedule == dtypes.ScheduleType.Snitch)):
            return None
        return dfg
    elif isinstance(dfg, gr.SubgraphView):
        dfg = dfg.graph

    # Traverse memlet path to determine conflicts.
    # If no conflicts will occur, write without atomics
    # (e.g., if the array has been defined in a non-parallel schedule context)
    while edge is not None:
        path = dfg.memlet_path(edge)
        for e in path:
            if (isinstance(e.dst, nodes.ExitNode) and (e.dst.map.schedule != dtypes.ScheduleType.Sequential
                                                       and e.dst.map.schedule != dtypes.ScheduleType.Snitch)):
                if not _check_neighbor_conflicts(dfg, e):
                    return e.dst
                if _check_map_conflicts(e.dst.map, e):
                    # This map is parallel w.r.t. WCR
                    # print('PAR: Continuing from map')
                    continue
                # print('SEQ: Map is conflicted')
                return dfg.entry_node(e.dst)
            # Should never happen (no such thing as write-conflicting reads)
            if (isinstance(e.src, nodes.EntryNode) and e.src.map.schedule != dtypes.ScheduleType.Sequential):
                warnings.warn('Unexpected WCR path to have write-conflicting reads')
                return e.src

        sdfg = dfg.parent
        dst = path[-1].dst
        # Unexpected case
        if not isinstance(dst, nodes.AccessNode):
            warnings.warn('Unexpected WCR path to not end in access node')
            return dst

        if dfg.in_degree(dst) > 0:
            for x, y in itertools.combinations(dfg.in_edges(dst), 2):
                x, y = x.data.subset, y.data.subset
                if subsets.intersects(x, y):
                    return dst

        # If this is a nested SDFG and the access leads outside
        if not sdfg.arrays[dst.data].transient:
            if sdfg.parent_nsdfg_node is not None:
                dfg = sdfg.parent
                nsdfg = sdfg.parent_nsdfg_node
                edge = next(iter(dfg.out_edges_by_connector(nsdfg, dst.data)))
            else:
                break
        else:
            # Memlet path ends here, transient. We can thus safely write here
            edge = None
            # print('PAR: Reached transient')
            return None

    return None


class LambdaToFunction(ast.NodeTransformer):

    def visit_Lambda(self, node: ast.Lambda):
        newbody = [ast.Return(value=node.body)]
        newnode = ast.FunctionDef(name="_anonymous", args=node.args, body=newbody, decorator_list=[])
        newnode = ast.copy_location(newnode, node)
        return ast.fix_missing_locations(newnode)


def unparse_cr_split(sdfg, wcr_ast):
    """ Parses various types of WCR functions, returning a 2-tuple of body (in
        C++), and a list of arguments. """
    if isinstance(wcr_ast, ast.Lambda):
        # Convert the lambda expression into a function that we can parse
        funcdef = LambdaToFunction().visit(wcr_ast)
        return unparse_cr_split(sdfg, funcdef)
    elif isinstance(wcr_ast, ast.FunctionDef):
        # Process data structure initializers
        sinit = StructInitializer(sdfg)
        body = [sinit.visit(stmt) for stmt in wcr_ast.body]

        # Construct a C++ lambda function out of a function
        args = [n.arg for n in wcr_ast.args.args]
        return cppunparse.cppunparse(body, expr_semicolon=False), args
    elif isinstance(wcr_ast, ast.Module):
        return unparse_cr_split(sdfg, wcr_ast.body[0].value)
    elif isinstance(wcr_ast, str):
        return unparse_cr_split(sdfg, LambdaProperty.from_string(wcr_ast))
    else:
        raise NotImplementedError("INVALID TYPE OF WCR: " + type(wcr_ast).__name__)


def unparse_cr(sdfg, wcr_ast, dtype):
    """ Outputs a C++ version of a conflict resolution lambda. """
    body_cpp, args = unparse_cr_split(sdfg, wcr_ast)

    ctype = 'auto' if dtype is None else dtype.ctype

    # Construct a C++ lambda function out of a function
    return '[] (%s) { %s }' % (', '.join('const %s& %s' % (ctype, a) for a in args), body_cpp)


def connected_to_gpu_memory(node: nodes.Node, state: SDFGState, sdfg: SDFG):
    for e in state.all_edges(node):
        path = state.memlet_path(e)
        if ((isinstance(path[0].src, nodes.AccessNode)
             and path[0].src.desc(sdfg).storage is dtypes.StorageType.GPU_Global)):
            return True
    return False


def unparse_tasklet(sdfg, cfg, state_id, dfg, node, function_stream, callsite_stream, locals, ldepth, toplevel_schedule,
                    codegen):

    if node.label is None or node.label == "":
        return ""

    state_dfg = cfg.state(state_id)

    # Not [], "" or None
    if not node.code:
        return ""

    # Not [], "" or None
    if node.code_global and node.code_global.code:
        function_stream.write(
            codeblock_to_cpp(node.code_global),
            cfg,
            state_id,
            node,
        )
        function_stream.write("\n", cfg, state_id, node)

    # add node state_fields to the statestruct
    codegen._frame.statestruct.extend(node.state_fields)

    # If raw C++ code, return the code directly
    if node.language != dtypes.Language.Python:
        # If this code runs on the host and is associated with a GPU stream,
        # set the stream to a local variable.
        max_streams = int(Config.get("compiler", "cuda", "max_concurrent_streams"))
        if not is_devicelevel_gpu(sdfg, state_dfg, node) and (hasattr(node, "_cuda_stream")
                                                              and connected_to_gpu_memory(node, state_dfg, sdfg)):
            if max_streams >= 0:
                callsite_stream.write(
                    'int __dace_current_stream_id = %d;\n%sStream_t __dace_current_stream = __state->gpu_context->streams[__dace_current_stream_id];'
                    % (node._cuda_stream, common.get_gpu_backend()),
                    cfg,
                    state_id,
                    node,
                )
            else:
                callsite_stream.write(
                    '%sStream_t __dace_current_stream = nullptr;' % common.get_gpu_backend(),
                    cfg,
                    state_id,
                    node,
                )

        if node.language != dtypes.Language.CPP and node.language != dtypes.Language.MLIR:
            raise ValueError("Only Python, C++ or MLIR code supported in CPU codegen, got: {}".format(node.language))

        if node.language == dtypes.Language.MLIR:
            # Inline import because mlir.utils depends on pyMLIR which may not be installed
            # Doesn't cause crashes due to missing pyMLIR if a MLIR tasklet is not present
            from dace.codegen.targets.mlir import utils

            mlir_func_uid = "_" + str(cfg.cfg_id) + "_" + str(state_id) + "_" + str(dfg.node_id(node))

            mlir_ast = utils.get_ast(node.code.code)
            mlir_is_generic = utils.is_generic(mlir_ast)
            mlir_entry_func = utils.get_entry_func(mlir_ast, mlir_is_generic, mlir_func_uid)

            # Arguments of the MLIR must match the input connector names of the tasklet (the "%" excluded)
            mlir_in_typed = ""
            mlir_in_untyped = ""

            for mlir_arg in utils.get_entry_args(mlir_entry_func, mlir_is_generic):
                mlir_arg_name = mlir_arg[0]
                mlir_arg_type = node.in_connectors[mlir_arg_name].ctype
                mlir_in_typed = mlir_in_typed + mlir_arg_type + " " + mlir_arg_name + ", "
                mlir_in_untyped = mlir_in_untyped + mlir_arg_name + ", "

            mlir_in_typed = mlir_in_typed[:-2]
            mlir_in_untyped = mlir_in_untyped[:-2]

            mlir_out = next(iter(node.out_connectors.items()))
            mlir_out_type = mlir_out[1].ctype
            mlir_out_name = mlir_out[0]

            # MLIR tools such as mlir-opt and mlir-translate as well as the LLVM compiler "lc" will be required to compile the MLIR tasklet
            function_stream.write('extern "C" ' + mlir_out_type + ' mlir_entry' + mlir_func_uid + '(' + mlir_in_typed +
                                  ');\n\n')
            callsite_stream.write(mlir_out_name + " = mlir_entry" + mlir_func_uid + "(" + mlir_in_untyped + ");")

        if node.language == dtypes.Language.CPP:
            callsite_stream.write(type(node).__properties__["code"].to_string(node.code), cfg, state_id, node)

        if not is_devicelevel_gpu(sdfg, state_dfg, node) and hasattr(node, "_cuda_stream"):
            # Get GPU codegen
            from dace.codegen.targets import cuda  # Avoid import loop
            try:
                gpu_codegen = next(cg for cg in codegen._dispatcher.used_targets if isinstance(cg, cuda.CUDACodeGen))
            except StopIteration:
                return
            synchronize_streams(sdfg, cfg, state_dfg, state_id, node, node, callsite_stream, gpu_codegen)
        return

    body = node.code.code

    # Map local names to memlets (for WCR detection)
    memlets = {}
    for edge in state_dfg.all_edges(node):
        u, uconn, v, vconn, memlet = edge
        if u == node:
            memlet_nc = not is_write_conflicted(dfg, edge, sdfg_schedule=toplevel_schedule)
            memlet_wcr = memlet.wcr
            if uconn in u.out_connectors:
                conntype = u.out_connectors[uconn]
            else:
                conntype = None

            memlets[uconn] = (memlet, memlet_nc, memlet_wcr, conntype)
        elif v == node:
            if vconn in v.in_connectors:
                conntype = v.in_connectors[vconn]
            else:
                conntype = None

            memlets[vconn] = (memlet, False, None, conntype)

    # To prevent variables-redefinition, build dictionary with all the previously defined symbols
    defined_symbols = state_dfg.symbols_defined_at(node)

    defined_symbols.update({
        k: v.dtype if hasattr(v, 'dtype') else dtypes.typeclass(type(v))
        for k, v in sdfg.constants.items()
    })

    for connector, (memlet, _, _, conntype) in memlets.items():
        if connector is not None:
            defined_symbols.update({connector: conntype})

    callsite_stream.write("// Tasklet code (%s)\n" % node.label, cfg, state_id, node)
    for stmt in body:
        stmt = copy.deepcopy(stmt)
        rk = StructInitializer(sdfg).visit(stmt)
        if isinstance(stmt, ast.Expr):
            rk = DaCeKeywordRemover(sdfg, memlets, sdfg.constants, codegen).visit_TopLevelExpr(stmt)
        else:
            rk = DaCeKeywordRemover(sdfg, memlets, sdfg.constants, codegen).visit(stmt)

        if rk is not None:
            # Unparse to C++ and add 'auto' declarations if locals not declared
            result = StringIO()
            cppunparse.CPPUnparser(rk, ldepth + 1, locals, result, defined_symbols=defined_symbols)
            callsite_stream.write(result.getvalue(), cfg, state_id, node)


def shape_to_strides(shape):
    """ Constructs strides from shape (for objects with no special strides). """
    strides = []
    curstride = 1
    for s in reversed(shape):
        strides.append(curstride)
        curstride *= s
    return list(reversed(strides))


class InterstateEdgeUnparser(cppunparse.CPPUnparser):
    """
    An extension of the Python->C++ unparser that allows including
    multidimensional array expressions from an existing SDFGs. Used in
    inter-state edge code generation.
    """

    def __init__(self, sdfg: SDFG, tree: ast.AST, file: IO[str], defined_symbols=None, codegen=None):
        self.sdfg = sdfg
        self.codegen = codegen
        super().__init__(tree, 0, cppunparse.CPPLocals(), file, expr_semicolon=False, defined_symbols=defined_symbols)

    def _Name(self, t: ast.Name):
        if t.id not in self.sdfg.arrays:
            return super()._Name(t)

        # Replace values with their code-generated names (for example, persistent arrays)
        desc = self.sdfg.arrays[t.id]
        ref = '' if not isinstance(desc, data.View) else '*'
        self.write(ref + ptr(t.id, desc, self.sdfg, self.codegen))

    def _Attribute(self, t: ast.Attribute):
        from dace.frontend.python.astutils import rname
        name = rname(t)
        if name not in self.sdfg.arrays:
            return super()._Attribute(t)

        # Replace values with their code-generated names (for example, persistent arrays)
        desc = self.sdfg.arrays[name]
        self.write(ptr(name, desc, self.sdfg, self.codegen))

    def _Subscript(self, t: ast.Subscript):
        from dace.frontend.python.astutils import subscript_to_slice
        target, rng = subscript_to_slice(t, self.sdfg.arrays)
        rng = subsets.Range(rng)
        if rng.num_elements() != 1:
            raise SyntaxError('Range subscripts disallowed in interstate edges')

        memlet = mmlt.Memlet(data=target, subset=rng)

        if target not in self.sdfg.arrays:
            # This could be an FPGA array whose name has been mangled
            unqualified = fpga.unqualify_fpga_array_name(self.sdfg, target)
            desc = self.sdfg.arrays[unqualified]
            self.write(cpp_array_expr(self.sdfg, memlet, referenced_array=desc, codegen=self.codegen))
        else:
            self.write(cpp_array_expr(self.sdfg, memlet, codegen=self.codegen))


class DaCeKeywordRemover(ExtNodeTransformer):
    """ Removes memlets and other DaCe keywords from a Python AST, and
        converts array accesses to C++ methods that can be generated.

        Used for unparsing Python tasklets into C++ that uses the DaCe
        runtime.

        :note: Assumes that the DaCe syntax is correct (as verified by the
               Python frontend).
    """

    def __init__(self, sdfg, memlets, constants, codegen):
        self.sdfg = sdfg
        self.memlets = memlets
        self.constants = constants
        self.codegen = codegen
        self.allow_casts = True
        self._decouple_array_interfaces = Config.get_bool("compiler", "xilinx", "decouple_array_interfaces")

    def visit_TopLevelExpr(self, node):
        # This is a DaCe shift, omit it
        if isinstance(node.value, ast.BinOp):
            if isinstance(node.value.op, ast.LShift) or isinstance(node.value.op, ast.RShift):
                return None
        return self.generic_visit(node)

    def visit_AugAssign(self, node):
        if not isinstance(node.target, ast.Subscript):
            return self.generic_visit(node)

        target = rname(node.target)
        if target not in self.memlets:
            return self.generic_visit(node)

        raise SyntaxError("Augmented assignments (e.g. +=) not allowed on " + "array memlets")

    def _replace_assignment(self, newnode: ast.AST, node: ast.Assign) -> ast.AST:
        locfix = ast.copy_location(newnode, node.value)
        if len(node.targets) == 1:
            return locfix
        # More than one target, i.e., x = y = z
        return ast.copy_location(ast.Assign(targets=node.targets[:-1], value=locfix), node)

    def _subscript_expr(self, slicenode: ast.AST, target: str) -> symbolic.SymbolicType:
        visited_slice = self.visit(slicenode)

        if isinstance(visited_slice, ast.Index):
            visited_slice = visited_slice.value

        # Collect strides for index expressions
        if target in self.constants:
            strides = shape_to_strides(self.constants[target].shape)
        else:
            memlet = self.memlets[target][0]
            dtype = self.memlets[target][3]
            dname = memlet.data
            strides = self.sdfg.arrays[dname].strides
            # Get memlet absolute strides, including tile sizes
            strides = memlet.subset.absolute_strides(strides)
            # Filter ("squeeze") strides w.r.t. scalar dimensions
            dimlen = dtype.veclen if isinstance(dtype, dtypes.vector) else 1
            subset_size = memlet.subset.size()
            indexdims = [i for i, s in enumerate(subset_size) if s == 1]
            # Pointer to a single element can use all strides
            is_scalar = not isinstance(dtype, dtypes.pointer)
            if is_scalar or data._prod(subset_size) != 1:
                strides = [
                    s for i, s in enumerate(strides) if i not in indexdims and not (s == 1 and subset_size[i] == dimlen)
                ]

        if isinstance(visited_slice, ast.Tuple):
            # If slice is multi-dimensional and writes to array with more than 1 elements, then:
            # - Assume this is indirection (?)
            # - Soft-squeeze the slice (remove unit-modes) to match the treatment of the strides above.
            if target not in self.constants:
                desc = self.sdfg.arrays[dname]
                if isinstance(desc, data.Array) and data._prod(desc.shape) != 1:
                    elts = [e for i, e in enumerate(visited_slice.elts) if desc.shape[i] != 1]
            else:
                elts = visited_slice.elts
            if len(strides) != len(elts):
                raise SyntaxError('Invalid number of dimensions in expression (expected %d, '
                                  'got %d)' % (len(strides), len(elts)))

            return sum(symbolic.pystr_to_symbolic(unparse(elt)) * s for elt, s in zip(elts, strides))

        if len(strides) != 1:
            raise SyntaxError('Missing dimensions in expression (expected one, got %d)' % len(strides))

        try:
            return symbolic.pystr_to_symbolic(unparse(visited_slice)) * strides[0]
        except (TypeError, sp.SympifyError):
            # Fallback in case of .pop() or other C++ mannerisms
            return f'({unparse(visited_slice)}) * {strides[0]}'

    def visit_Assign(self, node):
        target = rname(node.targets[-1])
        if target not in self.memlets:
            return self.generic_visit(node)

        memlet, nc, wcr, dtype = self.memlets[target]
        value = self.visit(astutils.copy_tree(node.value))

        if not isinstance(node.targets[-1], ast.Subscript):
            # Dynamic accesses or streams -> every access counts
            try:
                desc = (self.sdfg.arrays[memlet.data] if memlet and memlet.data else None)
                if memlet and memlet.data and (memlet.dynamic or isinstance(desc, data.Stream)):
                    ptrname = ptr(memlet.data, desc, self.sdfg, self.codegen._frame)
                    if wcr is not None:
                        newnode = ast.Name(
                            id=self.codegen.write_and_resolve_expr(self.sdfg,
                                                                   memlet,
                                                                   nc,
                                                                   target,
                                                                   cppunparse.cppunparse(value, expr_semicolon=False),
                                                                   dtype=dtype))
                        node.value = ast.copy_location(newnode, node.value)
                        return node
                    elif isinstance(desc, data.Stream):
                        if desc.is_stream_array():
                            index = cpp_offset_expr(desc, memlet.subset)
                            target = f"{ptrname}[{index}]"
                        else:
                            target = ptrname
                        newnode = ast.Name(id="%s.push(%s);" % (
                            target,
                            cppunparse.cppunparse(value, expr_semicolon=False),
                        ))
                    else:
                        var_type, ctypedef = self.codegen._dispatcher.defined_vars.get(ptrname)
                        if var_type == DefinedType.Scalar:
                            newnode = ast.Name(id="%s = %s;" % (
                                ptrname,
                                cppunparse.cppunparse(value, expr_semicolon=False),
                            ))
                        elif (var_type != DefinedType.ArrayInterface or isinstance(desc, data.View)):
                            newnode = ast.Name(id="%s = %s;" % (
                                cpp_array_expr(self.sdfg, memlet, codegen=self.codegen._frame),
                                cppunparse.cppunparse(value, expr_semicolon=False),
                            ))
                        else:
                            array_interface_name = fpga.fpga_ptr(
                                ptrname,
                                desc,
                                self.sdfg,
                                memlet.dst_subset,
                                True,
                                None,
                                None,
                                True,
                                decouple_array_interfaces=self._decouple_array_interfaces)
                            newnode = ast.Name(
                                id=f"{array_interface_name}"
                                f"[{cpp_array_expr(self.sdfg, memlet, with_brackets=False, codegen=self.codegen._frame)}]"
                                f" = {cppunparse.cppunparse(value, expr_semicolon=False)};")

                    return self._replace_assignment(newnode, node)
            except TypeError:  # cannot determine truth value of Relational
                pass

            return self.generic_visit(node)

        subscript = self._subscript_expr(node.targets[-1].slice, target)

        if wcr is not None:
            newnode = ast.Name(
                id=self.codegen.write_and_resolve_expr(self.sdfg,
                                                       memlet,
                                                       nc,
                                                       target,
                                                       cppunparse.cppunparse(value, expr_semicolon=False),
                                                       indices=sym2cpp(subscript),
                                                       dtype=dtype) + ';')
        else:
            newnode = ast.Name(id="%s[%s] = %s;" %
                               (target, sym2cpp(subscript), cppunparse.cppunparse(value, expr_semicolon=False)))

        return self._replace_assignment(newnode, node)

    def visit_Subscript(self, node):
        target = rname(node)
        if target not in self.memlets and target not in self.constants:
            return self.generic_visit(node)

        subscript = self._subscript_expr(node.slice, target)

        # New subscript is created as a name AST object (rather than a
        # subscript), as otherwise the visitor will recursively descend into
        # the new expression and modify it erroneously.
        defined = set(self.memlets.keys()) | set(self.constants.keys())
        newnode = ast.Name(id="%s[%s]" % (target, sym2cpp(subscript, defined)))

        return ast.copy_location(newnode, node)

    def visit_Call(self, node: ast.Call):
        funcname = rname(node.func)
        if (funcname in self.sdfg.symbols and isinstance(self.sdfg.symbols[funcname], dtypes.callback)):
            # Visit arguments without changing their types
            self.allow_casts = False
            result = self.generic_visit(node)
            self.allow_casts = True
            return result
        else:
            return self.generic_visit(node)

    def visit_Name(self, node: ast.Name):
        name = rname(node)
        if name not in self.memlets:
            return self.generic_visit(node)
        memlet, nc, wcr, dtype = self.memlets[name]
        if node.id in self.sdfg.arrays:
            ptrname = ptr(node.id, self.sdfg.arrays[node.id], self.sdfg, self.codegen._frame)
        else:
            ptrname = node.id
        try:
            defined_type, _ = self.codegen._dispatcher.defined_vars.get(ptrname)
        except KeyError:
            defined_type = None
        if (self.allow_casts and isinstance(dtype, dtypes.pointer) and memlet.subset.num_elements() == 1):
            # Special case for pointer to pointer assignment
            if memlet.data in self.sdfg.arrays and self.sdfg.arrays[memlet.data].dtype == dtype:
                return self.generic_visit(node)
            return ast.parse(f"{name}[0]").body[0].value
        elif (self.allow_casts and (defined_type in (DefinedType.Stream, DefinedType.StreamArray)) and memlet.dynamic):
            return ast.parse(f"{name}.pop()").body[0].value
        else:
            return self.generic_visit(node)

    def visit_Expr(self, node):
        # Check for DaCe function calls
        if isinstance(node.value, ast.Call):
            # Some calls should not be parsed
            if rname(node.value.func) == "define_local":
                return None
            elif rname(node.value.func) == "define_local_scalar":
                return None
            elif rname(node.value.func) == "define_stream":
                return None
            elif rname(node.value.func) == "define_streamarray":
                return None

        return self.generic_visit(node)

    def visit_FunctionDef(self, node):
        # Do not parse internal functions
        return None

    def visit_BinOp(self, node: ast.BinOp):
        # Special case for integer powers
        if isinstance(node.op, ast.Pow):
            from dace.frontend.python import astutils
            try:
                evaluated_node = astutils.evalnode(node.right, {**self.constants, 'dace': dace, 'math': math})
                unparsed = symbolic.pystr_to_symbolic(evaluated_node)
                evaluated_constant = symbolic.evaluate(unparsed, self.constants)
                evaluated = symbolic.symstr(evaluated_constant, cpp_mode=True)
                value = ast.parse(evaluated).body[0].value
                if isinstance(evaluated_node, numbers.Number) and evaluated_node != (value.value if sys.version_info
                                                                                     >= (3, 8) else value.n):
                    raise TypeError
                node.right = ast.parse(evaluated).body[0].value
            except (TypeError, AttributeError, NameError, KeyError, ValueError, SyntaxError):
                return self.generic_visit(node)

        return self.generic_visit(node)

    # Replace default modules (e.g., math) with dace::math::
    def visit_Attribute(self, node):
        attrname = rname(node)
        module_name = attrname[:attrname.rfind(".")]
        func_name = attrname[attrname.rfind(".") + 1:]
        if module_name == 'dace' and isinstance(getattr(dace, func_name, False), dtypes.typeclass):
            # A type definition
            dtype: dtypes.typeclass = getattr(dace, func_name)
            return ast.copy_location(ast.Name(id=dtype.ctype, ctx=ast.Load), node)
        if module_name in dtypes._ALLOWED_MODULES:
            cppmodname = dtypes._ALLOWED_MODULES[module_name]
            return ast.copy_location(ast.Name(id=(cppmodname + func_name), ctx=ast.Load), node)
        return self.generic_visit(node)


class StructInitializer(ExtNodeTransformer):
    """ Replace struct creation calls with compound literal struct
        initializers in tasklets. """

    def __init__(self, sdfg: SDFG):
        self._structs = {}
        if sdfg is None:
            return

        # Find all struct types in SDFG
        for array in sdfg.arrays.values():
            if array is None or not hasattr(array, "dtype"):
                continue
            if isinstance(array.dtype, dace.dtypes.struct):
                self._structs[array.dtype.name] = array.dtype

    def visit_Call(self, node):
        if isinstance(node.func, ast.Name) and (node.func.id.startswith('__DACESTRUCT_')
                                                or node.func.id in self._structs):
            fields = ', '.join([
                '.%s = %s' % (rname(arg.arg), cppunparse.pyexpr2cpp(arg.value))
                for arg in sorted(node.keywords, key=lambda x: x.arg)
            ])

            tname = node.func.id
            if node.func.id.startswith('__DACESTRUCT_'):
                tname = node.func.id[len('__DACESTRUCT_'):]

            return ast.copy_location(ast.Name(id="%s { %s }" % (tname, fields), ctx=ast.Load), node)

        return self.generic_visit(node)


# TODO: This should be in the CUDA code generator. Add appropriate conditions to node dispatch predicate
def presynchronize_streams(sdfg: SDFG, cfg: ControlFlowRegion, dfg: StateSubgraphView, state_id: int, node: nodes.Node,
                           callsite_stream: CodeIOStream):
    state_dfg: SDFGState = cfg.nodes()[state_id]
    if hasattr(node, "_cuda_stream") or is_devicelevel_gpu(sdfg, state_dfg, node):
        return
    for e in state_dfg.in_edges(node):
        if hasattr(e.src, "_cuda_stream") and e.src._cuda_stream != 'nullptr':
            cudastream = "__state->gpu_context->streams[%d]" % e.src._cuda_stream
            callsite_stream.write(
                "DACE_GPU_CHECK(%sStreamSynchronize(%s));" % (common.get_gpu_backend(), cudastream),
                sdfg,
                state_id,
                [e.src, e.dst],
            )


# TODO: This should be in the CUDA code generator. Add appropriate conditions to node dispatch predicate
def synchronize_streams(sdfg, cfg, dfg, state_id, node, scope_exit, callsite_stream, codegen):
    # Post-kernel stream synchronization (with host or other streams)
    max_streams = int(Config.get("compiler", "cuda", "max_concurrent_streams"))
    if max_streams >= 0:
        cudastream = "__state->gpu_context->streams[%d]" % node._cuda_stream
    else:  # Only default stream is used
        cudastream = 'nullptr'

    ########################################################
    # Memory synchronization

    # Try to see if we are removing the last element of a pooled allocation, and if so release the memory
    to_remove = set()
    for (sd, name), (state, terminators) in codegen.pool_release.items():
        if sd is not sdfg or state is not dfg:
            continue
        if len(terminators) == 0:  # Already empty, let end-of-state handle
            continue
        if scope_exit not in terminators:
            continue

        # If we are the ones to remove the last terminator, release memory
        terminators.remove(scope_exit)
        if len(terminators) == 0:
            backend = common.get_gpu_backend()
            desc = sd.arrays[name]
            ptrname = ptr(name, desc, sd, codegen._frame)
            if isinstance(desc, data.Array) and desc.start_offset != 0:
                ptrname = f'({ptrname} - {sym2cpp(desc.start_offset)})'
            if Config.get_bool('compiler', 'cuda', 'syncdebug'):
                callsite_stream.write(f'DACE_GPU_CHECK({backend}FreeAsync({ptrname}, {cudastream}));\n', cfg, state_id,
                                      scope_exit)
                callsite_stream.write(f'DACE_GPU_CHECK({backend}DeviceSynchronize());')
            else:
                callsite_stream.write(f'{backend}FreeAsync({ptrname}, {cudastream});\n', cfg, state_id, scope_exit)
            to_remove.add((sd, name))

    # Clear all released memory from tracking
    for sd, name in to_remove:
        del codegen.pool_release[(sd, name)]

    ########################################################
    # Stream synchronization

    # Synchronize end of kernel with output data (multiple kernels
    # lead to same data node)
    if max_streams >= 0 and hasattr(node, "_cuda_stream"):
        backend = common.get_gpu_backend()

        for edge in dfg.out_edges(scope_exit):

            if (isinstance(edge.dst, nodes.AccessNode) and hasattr(edge.dst, '_cuda_stream')
                    and edge.dst._cuda_stream != node._cuda_stream):
                callsite_stream.write(
                    """DACE_GPU_CHECK({backend}EventRecord(__state->gpu_context->events[{ev}], {src_stream}));
DACE_GPU_CHECK({backend}StreamWaitEvent(__state->gpu_context->streams[{dst_stream}], __state->gpu_context->events[{ev}], 0));"""
                    .format(
                        ev=edge._cuda_event if hasattr(edge, "_cuda_event") else 0,
                        src_stream=cudastream,
                        dst_stream=edge.dst._cuda_stream,
                        backend=backend,
                    ),
                    cfg,
                    state_id,
                    [edge.src, edge.dst],
                )
                continue

            # If a view, get the relevant access node
            dstnode = edge.dst
            while isinstance(sdfg.arrays[dstnode.data], data.View):
                dstnode = dfg.out_edges(dstnode)[0].dst

            # We need the streams leading out of the output data
            for e in dfg.out_edges(dstnode):
                if isinstance(e.dst, nodes.AccessNode):
                    continue
                # If no stream at destination: synchronize stream with host.
                if not hasattr(e.dst, "_cuda_stream"):
                    pass
                    # Done at destination

                # If different stream at destination: record event and wait
                # for it in target stream.
                elif e.dst._cuda_stream != node._cuda_stream:
                    callsite_stream.write(
                        """{backend}EventRecord(__state->gpu_context->events[{ev}], {src_stream});
    {backend}StreamWaitEvent(__state->gpu_context->streams[{dst_stream}], __state->gpu_context->events[{ev}], 0);""".
                        format(
                            ev=e._cuda_event if hasattr(e, "_cuda_event") else 0,
                            src_stream=cudastream,
                            dst_stream=e.dst._cuda_stream,
                            backend=backend,
                        ),
                        cfg,
                        state_id,
                        [e.src, e.dst],
                    )
                # Otherwise, no synchronization necessary<|MERGE_RESOLUTION|>--- conflicted
+++ resolved
@@ -270,7 +270,6 @@
     # Special case: If memory is persistent and defined in this SDFG, add state
     # struct to name
     if (desc.transient and desc.lifetime in (dtypes.AllocationLifetime.Persistent, dtypes.AllocationLifetime.External)):
-<<<<<<< HEAD
 
         # Avoid import loop
         from dace.codegen.targets.cuda import CUDACodeGen
@@ -287,12 +286,6 @@
         if desc.storage == dtypes.StorageType.CPU_ThreadLocal:  # Use unambiguous name for thread-local arrays
             return f'__{sdfg.cfg_id}_{name}'
         elif not in_device_code:  # GPU kernels cannot access state
-=======
-
-        if desc.storage == dtypes.StorageType.CPU_ThreadLocal:  # Use unambiguous name for thread-local arrays
-            return f'__{sdfg.cfg_id}_{name}'
-        elif not is_cuda_codegen_in_device(framecode):  # GPU kernels cannot access state
->>>>>>> 17165a37
             return f'__state->__{sdfg.cfg_id}_{name}'
         elif (sdfg, name) in framecode.where_allocated and framecode.where_allocated[(sdfg, name)] is not sdfg:
             return f'__{sdfg.cfg_id}_{name}'
