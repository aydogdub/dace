import ast
import astunparse
from collections import OrderedDict
import copy
from dace.frontend.python.astutils import unparse
import itertools
import pydoc
import re
import sympy as sp
import numpy as np
import dace.subsets as sbs
import dace
from dace.symbolic import pystr_to_symbolic
<<<<<<< HEAD
from dace.dtypes import DebugInfo
=======
from dace.types import DebugInfo
import json
>>>>>>> 49061939

###############################################################################
# External interface to guarantee correct usage
###############################################################################


def set_property_from_string(prop, obj, string, sdfg=None, from_json=False):
    """ Interface function that guarantees that a property will always be
    correctly set, if possible, by accepting all possible input arguments to
    from_string. """

    # If the property is a string (property name), obtain it from the object
    if isinstance(prop, str):
        prop = type(obj).__properties__[prop]

    if isinstance(prop, CodeProperty):
        if from_json:
            val = prop.from_json(string)
        else:
            val = prop.from_string(string, obj.language)
    elif isinstance(prop, (ReferenceProperty, DataProperty)):
        if sdfg is None:
            raise ValueError(
                "You cannot pass sdfg=None when editing a ReferenceProperty!")
        if from_json:
            val = prop.from_json(string, sdfg)
        else:
            val = prop.from_string(string, sdfg)
    else:
        if from_json:
            val = prop.from_json(string, sdfg)
        else:
            val = prop.from_string(string)
    setattr(obj, prop.attr_name, val)


###############################################################################
# Property base implementation
###############################################################################


class PropertyError(Exception):
    """Exception type for errors related to internal functionality of
    these properties."""
    pass


class Property:
    """ Class implementing properties of DaCe objects that conform to strong
    typing, and allow conversion to and from strings to be edited. """

    def __init__(
            self,
            getter=None,
            setter=None,
            dtype=None,
            default=None,
            from_string=None,
            to_string=None,
            from_json=None,
            to_json=None,
            meta_to_json=None,
            enum=None,  # Values must be present in this enum
            unmapped=False,  # Don't enforce 1:1 mapping with a member variable
            allow_none=False,
            indirected=False,  # This property belongs to a different class
            category='General',
            desc=""):

        self._getter = getter
        self._setter = setter
        self._dtype = dtype
        self._default = default
        if from_string is not None:
            self._from_string = from_string
        elif enum is not None:
            self._from_string = lambda s: enum[s]
        else:
            self._from_string = self.dtype
        if to_string is not None:
            self._to_string = to_string
        elif enum is not None:
            self._to_string = lambda val: val._name_
        else:
            self._to_string = str
        if from_json == None:
            import json

            def tmp(x, sdfg=None):
                if self.dtype == bool:
                    return json.loads(x)
                elif self.dtype == None:
                    # Return without type cast.
                    return self.from_string(json.loads(x))
                if self.dtype == dict or self.dtype == object:
                    # Treat special types (e.g. dict)
                    return json.loads(x, object_hook=Property.json_loader)

                pre = json.loads(x, object_hook=Property.json_loader)
                if pre == None:
                    return None
                return self.from_string(pre)

            self._from_json = tmp
        else:
            self._from_json = from_json
        if to_json == None:
            import json

            # We have to add an indirection
            # (if just returning the output of to_string, one could not always parse it back)
            def tmp(x):
                if x != None:
                    if self.dtype == bool:
                        return json.dumps(x)
                    elif self.dtype == None:
                        # Return without type cast.
                        return json.dumps(None
                                          if x == None else self.to_string(x))
                    elif self.dtype == dict:
                        # Treat special types (e.g. dict)
                        typecast = dict(x)
                        return json.dumps(
                            None if x == None else typecast,
                            default=Property.json_dumper)
                    elif self.dtype == tuple:
                        typecast = tuple(x)
                        return json.dumps(
                            None if x == None else typecast,
                            default=Property.json_dumper)
                    elif self.dtype == list:
                        typecast = list(x)
                        return json.dumps(
                            None if x == None else typecast,
                            default=Property.json_dumper)
                    elif self.dtype == object:
                        # Not treating this - go away.
                        return json.dumps(x)

                return json.dumps(None if x == None else self.to_string(x))

            self._to_json = tmp
        else:
            self._to_json = to_json
        if meta_to_json == None:
            import json

            def tmp_func(self):
                typestr = self.typestring()

                _default = self.to_json(self.default)

                mdict = {
                    "type": typestr,
                    "desc": self.desc,
                    "category": self.category,
                    "default": json.loads(_default),
                }
                if self.indirected:
                    mdict['indirected'] = True
                return json.dumps(mdict)

            self._meta_to_json = tmp_func
        else:
            self._meta_to_json = meta_to_json

        self._enum = enum
        self._unmapped = unmapped
        self._allow_none = allow_none
        self._indirected = indirected
        self._desc = desc
        self._category = category

    def __get__(self, obj, objtype=None):
        if obj is None:
            # Called on the class rather than an instance, so return the
            # property object itself
            return self
        # If a custom getter is specified, use it
        if self.getter:
            return self.getter(obj)
        if not hasattr(self, "attr_name"):
            raise RuntimeError("Attribute name not set")
        # Otherwise look for attribute prefixed by "_"
        return getattr(obj, "_" + self.attr_name)

    def __set__(self, obj, val):
        # If custom setter is specified, use it
        if self.setter:
            return self.setter(obj, val)
        if not hasattr(self, "attr_name"):
            raise RuntimeError("Attribute name not set")
        # Fail on None unless explicitly allowed
        if val is None and not self.allow_none:
            raise ValueError(
                "None not allowed for property {} in class {}".format(
                    self.attr_name,
                    type(obj).__name__))

        # Accept all DaCe/numpy typeclasses as Python native types
        if isinstance(val, np.number):
            val = val.item()

        # Check if type matches before setting
        if (self.dtype is not None and not isinstance(val, self.dtype)
                and not (val is None and self.allow_none)):
            if isinstance(val, str):
                raise TypeError(
                    "Received str for property {} of type {}. Use "
                    "dace.properties.set_property_from_string or the "
                    "from_string method of the property.".format(
                        self.attr_name, self.dtype))
            raise TypeError(
                "Invalid type \"{}\" for property {}: expected {}".format(
                    type(val).__name__, self.attr_name, self.dtype.__name__))
        # If the value has not yet been set, we cannot pass it to the enum
        # function. Fail silently if this happens
        if self.enum is not None and isinstance(self.enum, (list, tuple, set)):
            if val not in self.enum:
                raise ValueError("Value {} not present in enum: {}".format(
                    val, self.enum))
        setattr(obj, "_" + self.attr_name, val)

    # Python Properties of this Property class

    @property
    def getter(self):
        return self._getter

    @getter.setter
    def getter(self, val):
        self._getter = val

    @property
    def setter(self):
        return self._setter

    @setter.setter
    def setter(self, val):
        self._setter = val

    @property
    def dtype(self):
        return self._dtype

    def typestring(self):
        typestr = ""
        try:
            typestr = self.dtype.__name__
        except:
            # Try again, it might be an enum
            try:
                typestr = self.enum.__name__
            except:
                try:
                    typestr = type(self).__name__
                except:
                    typestr = 'None'
        return typestr

    @property
    def default(self):
        return self._default

    @property
    def allow_none(self):
        return self._allow_none

    @property
    def desc(self):
        return self._desc

    @property
    def from_string(self):
        return self._from_string

    @property
    def to_string(self):
        return self._to_string

    @property
    def from_json(self):
        return self._from_json

    @property
    def to_json(self):
        return self._to_json

    @property
    def meta_to_json(self):
        """ Returns a function to export meta information (type, description, default value).
        """
        return self._meta_to_json

    @property
    def enum(self):
        return self._enum

    @property
    def unmapped(self):
        return self._unmapped

    @property
    def indirected(self):
        return self._indirected

    @indirected.setter
    def indirected(self, val):
        self._indirected = val

    @property
    def category(self):
        return self._category

    @staticmethod
    def add_none_pair(dict_in):
        dict_in[None] = None
        return dict_in

    @staticmethod
    def all_properties_to_json(object_with_properties,
                               options={"no_meta": False}):
        retdict = {}
        for x, v in object_with_properties.properties():
            # The following loads is intended: This is a nested object.
            # If loads() is not used, every element would be a string, and loading the resulting string is hard.
            t = x.to_json(v)
            retdict[x.attr_name] = json.loads(t)

            # Add the meta elements decoupled from key/value to facilitate value usage
            # (The meta is only used when rendering the values)
            if not options['no_meta']:
                retdict['_meta_' + x.attr_name] = json.loads(x.meta_to_json(x))

        # Stringify using the default interface
        return json.dumps(retdict)

    @staticmethod
    def set_properties_from_json(object_with_properties,
                                 json_obj,
                                 context=None):
        try:
            attrs = json_obj['attributes']
        except:
            attrs = json_obj

        # Apply properties
        ps = dict(object_with_properties.__properties__)
        for tmp, _v in ps.items():
            pname = tmp
            try:
                val = attrs[pname]
            except:
                continue

            #TODO: Do we need to dump again? Answer: Yes.
            # Some properties only work from string.
            try:
                stringified = json.dumps(val, default=Property.json_dumper)
                newval = _v.from_json(stringified, context)
                setattr(object_with_properties, tmp, newval)
            except Exception as e:
                import traceback
                traceback.print_exc()
                # #TODO: Maybe log this...
                raise e

    @staticmethod
    def get_property_element(object_with_properties, name):
        # Get the property object (as it may have more options than available by exposing the value)
        ps = dict(object_with_properties.__properties__)
        for tmp, _v in ps.items():
            pname = tmp
            if pname == name:
                return _v
        return None

    @staticmethod
    def json_dumper(obj):
        try:
            # Try the toJSON-methods by default
            tmp = json.loads(obj.toJSON())
            return tmp
        except:
            # If not available, go for the default str() representation
            return str(obj)

    @staticmethod
    def known_types():
        import dace.data
        return {
            "Array": dace.data.Array,
            "Scalar": dace.data.Scalar,
            "Stream": dace.data.Stream,
            "AccessNode": dace.graph.nodes.AccessNode,
            "MapEntry": dace.graph.nodes.MapEntry,
            "MapExit": dace.graph.nodes.MapExit,
            "Reduce": dace.graph.nodes.Reduce,
            "ConsumeEntry": dace.graph.nodes.ConsumeEntry,
            "ConsumeExit": dace.graph.nodes.ConsumeExit,
            "Tasklet": dace.graph.nodes.Tasklet,
            "EmptyTasklet": dace.graph.nodes.EmptyTasklet,
            "NestedSDFG": dace.graph.nodes.NestedSDFG,
            "Memlet": dace.memlet.Memlet,
            "MultiConnectorEdge": dace.graph.graph.MultiConnectorEdge,
            "InterstateEdge": dace.graph.edges.InterstateEdge,
            "Edge": dace.graph.graph.Edge,

            # Data types (Note: Types must be qualified, as properties also have type subelements)
            "subsets.Range": dace.subsets.Range,
            "subsets.Indices": dace.subsets.Indices,
        }

    @staticmethod
    def json_loader(obj, context=None):
        if not isinstance(obj, dict):
            return obj
        attr_type = None
        if "attributes" in obj:
            tmp = obj['attributes']
            if isinstance(tmp, dict):
                if "type" in tmp:
                    attr_type = tmp['type']
            else:
                # The object was consumed previously
                try:
                    t = obj['type']
                except:
                    return tmp
                # If a type is available, the parent element must also be parsed accordingly

        if "type" in obj:
            try:
                t = obj['type']
            except:
                t = attr_type

            if t in Property.known_types():
                return (Property.known_types()[t]).fromJSON_object(
                    obj, context=context)

        return obj


###############################################################################
# Decorator for objects with properties
###############################################################################


def _property_generator(instance):
    for name, prop in type(instance).__properties__.items():
        yield prop, getattr(instance, name)


def make_properties(cls):
    """ A decorator for objects that adds support and checks for strongly-typed 
        properties (which use the Property class).
    """

    # Extract all Property members of the class
    properties = OrderedDict([(name, prop)
                              for name, prop in cls.__dict__.items()
                              if isinstance(prop, Property)])
    # Set the property name to its field name in the class
    for name, prop in properties.items():
        prop.attr_name = name
    # Grab properties from baseclass(es)
    own_properties = copy.copy(properties)
    for base in cls.__bases__:
        if hasattr(base, "__properties__"):
            duplicates = base.__properties__.keys() & own_properties.keys()
            if len(duplicates) != 0:
                raise AttributeError(
                    "Duplicate properties in class {} deriving from {}: {}".
                    format(cls.__name__, base.__name__, duplicates))
            properties.update(base.__properties__)
    # Add the list of properties to the class
    cls.__properties__ = properties
    # Add an iterator to pairs of property names and their values
    cls.properties = _property_generator

    # Grab old init. This will be brought into the closure in the below
    init = cls.__init__

    def initialize_properties(obj, *args, **kwargs):
        # Set default values. If we don't do this, properties that depend on
        # other might fail because the others rely on being set by a default
        # value
        for name, prop in own_properties.items():
            # Only assign our own properties, so we don't overwrite what's been
            # set by the base class
            if hasattr(obj, name):
                raise PropertyError(
                    "Property {} already assigned in {}".format(
                        name,
                        type(obj).__name__))
            if not prop.indirected and prop.default is not None:
                setattr(obj, name, prop.default)
        # Now call vanilla __init__, which can initialize members
        init(obj, *args, **kwargs)
        # Assert that all properties have been set
        for name, prop in properties.items():
            try:
                getattr(obj, name)
            except AttributeError:
                if not prop.unmapped:
                    raise PropertyError(
                        "Property {} is unassigned in __init__ for {}".format(
                            name, cls.__name__))
        # Assert that there are no fields in the object not captured by
        # properties, unless they are prefixed with "_"
        for name, prop in obj.__dict__.items():
            if name not in properties and not name.startswith("_"):
                raise PropertyError(
                    "{} : Variable {} is neither a Property nor "
                    "an internal variable (prefixed with \"_\")".format(
                        str(type(obj)), name))

    # Replace the __init__ method
    cls.__init__ = initialize_properties

    return cls


def indirect_property(cls, f, prop, override):

    # Make a copy of the original property, but override its getter and setter
    prop_name = prop.attr_name
    prop_indirect = copy.copy(prop)
    prop_indirect.indirected = True

    # Because this is a separate function, prop_name is caught in the closure
    def indirect_getter(obj):
        return getattr(f(obj), prop_name)

    def indirect_setter(obj, val):
        return setattr(f(obj), prop_name, val)

    prop_indirect.getter = indirect_getter
    prop_indirect.setter = indirect_setter

    # Add the property to the class
    if not override and hasattr(cls, prop_name):
        raise TypeError(
            "Property \"{}\" already exists in class \"{}\"".format(
                prop_name, cls.__name__))
    setattr(cls, prop_name, prop_indirect)


def indirect_properties(indirect_class, indirect_function, override=False):
    """ A decorator for objects that provides indirect properties defined
        in another class.
    """

    def indirection(cls):
        # For every property in the class we are indirecting to, create an
        # indirection property in this class
        for prop in indirect_class.__properties__.values():
            indirect_property(cls, indirect_function, prop, override)
        return make_properties(cls)

    return indirection


class OrderedDictProperty(Property):
    """ Property type for ordered dicts
    """

    @staticmethod
    def to_json(d):

        # The ordered dict is more of a list than a dict.
        retlist = [{k: v} for k, v in d.items()]
        return json.dumps(retlist, default=Property.json_dumper)

    @staticmethod
    def from_json(s, sdfg=None):

        obj = json.loads(s, object_hook=Property.json_loader)
        # This is expected to be a list (a JSON dict does not guarantee an order,
        # although it would often be lexicographically ordered by key name)

        import collections
        ret = collections.OrderedDict()
        for x in obj:
            ret[list(x.keys())[0]] = list(x.values())[0]

        return ret


class ListProperty(Property):
    """ Property type for lists.
    """

    def __set__(self, obj, val):
        if isinstance(val, str):
            val = list(val)
        elif isinstance(val, tuple):
            val = list(val)
        super(ListProperty, self).__set__(obj, val)

    @staticmethod
    def to_string(l):
        return str(l.dtype(l))

    @staticmethod
    def to_json(l):

        # The json_dumper will try to find the correct serialization in `toJSON`
        # and fallback to str() if that method does not exist
        return json.dumps(l, default=Property.json_dumper)

    @staticmethod
    def from_string(s):
        return list(s)

    @staticmethod
    def from_json(s, sdfg=None):
        # TODO: Typechecks (casts) to a predefined type
        return json.loads(s, object_hook=Property.json_loader)


###############################################################################
# Custom properties
###############################################################################


class SDFGReferenceProperty(Property):
    @staticmethod
    def to_json(obj):
        if obj == None: return 'null'

        return json.dumps(obj.label)

    @staticmethod
    def from_json(s, context=None):
        if s == "null": return None

        # Since this is just a reference and deserialization order is undefined,
        # the context parameter must contain a callback: str -> SDFG that
        # returns the SDFG with the corresponding name. This function might
        # have to create the SDFG.
        if context['callback'] == None:
            raise ValueError("from_json got None, expected dict")
        callback = context['callback']
        s = json.loads(s)
        return callback(s)  # Call the function associated to this sdfg name


# TODO: does not currently work because of how enums work
class OrderProperty(Property):
    """ Custom property class that handles the mapping between the order
        property and the actual class fields (range and parameters). """

    # This is implemented in the context of dace.nodes.Map, but could in
    # principle be reused for other objects, assuming they set the internal
    # fields "_range" and "_params".

    def __get__(self, obj, objtype=None):
        # Copy to avoid changes in the list at callee to be reflected in
        # the map directly
        return list(obj._params)

    def __set__(self, obj, val):
        """ Update both params and ranges based on the new order. """
        # Make this more lenient to the input by comparing strings, and
        # using the new order to shuffle the original lists
        param_strings = list(map(str, obj._params))
        update_strings = list(map(str, val))
        if len(update_strings) != len(param_strings):
            raise ValueError(
                "Wrong length of new order: {} (found {}, expected {})".format(
                    str(val), len(update_strings), len(param_strings)))
        # The below will throw a ValueError if a parameter doesn't exist
        # We assume that no parameter will be present twice...
        indices = [param_strings.index(x) for x in update_strings]
        obj._params = [obj._params[i] for i in indices]
        obj._range.reorder(indices)

    @staticmethod
    def to_string(val):
        return "({})".format(", ".join(map(str, val)))

    @staticmethod
    def from_string(s):
        """Create a list of symbols from a list of strings."""
        return [sp.Symbol(i) for i in re.sub("[\(\)\[\]]", "", s).split(",")]

    @staticmethod
    def enum(obj):
        """Implement enum to populate e.g. dropdown."""
        return list(itertools.permutations(obj))


class RangeProperty(Property):
    """ Custom Property type for `dace.graph.subset.Range` members. """

    def __set__(self, obj, value):
        if isinstance(value, list):
            value = dace.subsets.Range(value)
        super(RangeProperty, self).__set__(obj, value)

    @property
    def dtype(self):
        return sbs.Range

    @staticmethod
    def to_string(obj):
        return sbs.Range.ndslice_to_string(obj)

    @staticmethod
    def from_string(s):
        return sbs.Range.from_string(s)

    @staticmethod
    def to_json(obj):
        if obj == None:
            return "null"
        # to_string is not enough - it does not preserve all information

        return obj.toJSON()

    @staticmethod
    def from_json(s, sdfg=None):
        from dace.subsets import Range

        if s == "null": return None

        return Range.fromJSON(s)


class DebugInfoProperty(Property):
    """ Custom Property type for DebugInfo members. """

    @property
    def dtype(self):
        return DebugInfo

    @property
    def allow_none(self):
        return True

    @staticmethod
    def to_string(di):
        if isinstance(di, DebugInfo):
            r = "file:" + str(di.filename) + " "
            r += "from line: " + str(di.start_line) + " col: " + str(
                di.start_column) + " "
            r += "to line: " + str(di.end_line) + " col: " + str(di.end_column)
            return r
        else:
            return "None"

    @staticmethod
    def from_string(s):

        if s == None:
            return None

        f = None
        sl = 0
        el = 0
        sc = 0
        ec = 0
        info_available = False
        di = None

        m = re.search("file: (\w+)", s)
        if m is not None:
            info_available = True
            f = sl = m.group(1)
        m = re.search("from line: (\d+)", s)
        if m is not None:
            sl = m.group(1)
            el = sl
            info_available = True
        m = re.search("to line: (\d+)", s)
        if m is not None:
            el = m.group(1)
            info_available = True
        m = re.search("from col: (\d+)", s)
        if m is not None:
            sc = m.group(1)
            ec = sc
            info_available = True
        m = re.search("to col: (\d+)", s)
        if m is not None:
            ec = m.group(1)
            info_available = True
        if info_available:
            di = DebugInfo(f, sl, sc, el, ec)
        return di

    @staticmethod
    def to_json(s):
        if not isinstance(s, DebugInfo):
            return json.dumps(None)
        nval = {
            "filename": s.filename,
            "start_line": s.start_line,
            "end_line": s.end_line,
            "start_col": s.start_column,
            "end_col": s.end_column
        }
        return json.dumps(nval)

    @staticmethod
    def from_json(s, sdfg=None):
        s = json.loads(s)
        if s == None: return None

        return DebugInfo(s['start_line'], s['start_col'], s['end_line'],
                         s['end_col'], s['filename'])


class ParamsProperty(Property):
    """ Property for list of parameters, such as parameters for a Map. """

    @property
    def dtype(self):
        return list

    @staticmethod
    def to_string(l):
        return "[{}]".format(", ".join(map(str, l)))

    @staticmethod
    def from_string(s):
        return [
            sp.Symbol(m.group(0))
            for m in re.finditer("[a-zA-Z_][a-zA-Z0-9_]*", s)
        ]

    @staticmethod
    def to_json(l):
        return json.dumps(l, default=Property.json_dumper)

    @staticmethod
    def from_json(l, sdfg=None):
        return json.loads(
            l, object_hook=lambda x: Property.json_loader(l, sdfg))


class SetProperty(Property):
    """Property for a set of elements of one type, e.g., connectors. """

    def __init__(
            self,
            element_type,
            getter=None,
            setter=None,
            default=None,
            from_string=None,
            to_string=None,
            from_json=None,
            to_json=None,
            unmapped=False,  # Don't enforce 1:1 mapping with a member variable
            allow_none=False,
            desc="",
            **kwargs):
        if to_json == None:
            to_json = self.to_json
        super(SetProperty, self).__init__(
            getter=getter,
            setter=setter,
            dtype=set,
            default=default,
            from_string=from_string,
            to_string=to_string,
            from_json=from_json,
            to_json=to_json,
            enum=None,
            unmapped=unmapped,
            allow_none=allow_none,
            desc=desc,
            **kwargs)
        self._element_type = element_type

    @property
    def dtype(self):
        return set

    @staticmethod
    def to_string(l):
        return str(l)

    @staticmethod
    def from_string(s):
        return [eval(i) for i in re.sub("[\{\}\(\)\[\]]", "", s).split(",")]

    @staticmethod
    def to_json(l):
        import json
        return json.dumps(list(sorted(l)))

    @staticmethod
    def from_json(l, sdfg=None):
        import json
        return set(json.loads(l))

    def __get__(self, obj, objtype=None):
        # Copy to avoid changes in the set at callee to be reflected in
        # the node directly
        return set(super(SetProperty, self).__get__(obj, objtype))

    def __set__(self, obj, val):
        # Check for uniqueness
        if len(val) != len(set(val)):
            dups = set([x for x in val if val.count(x) > 1])
            raise ValueError('Duplicates found in set: ' + str(dups))
        # Cast to element type
        try:
            new_set = set(self._element_type(elem) for elem in val)
        except (TypeError, ValueError):
            raise ValueError('Some elements could not be converted to %s' %
                             (str(self._element_type)))

        super(SetProperty, self).__set__(obj, new_set)


class LambdaProperty(Property):
    """ Custom Property type that accepts a lambda function, with conversions
        to and from strings. """

    @property
    def dtype(self):
        return str

    @staticmethod
    def from_string(s):
        return ast.parse(s).body[0].value

    @staticmethod
    def to_string(obj):
        if obj is None:
            return 'lambda: None'
        if isinstance(obj, str):
            return obj
        return unparse(obj)

    @staticmethod
    def to_json(obj):
        if obj == None: return 'null'
        return json.dumps(LambdaProperty.to_string(obj))

    @staticmethod
    def from_json(s, sdfg=None):
        if s == 'null': return None
        return LambdaProperty.from_string(json.loads(s))

    def __set__(self, obj, val):
        if val is not None:
            if isinstance(val, str):
                self.from_string(val)  # Check that from_string doesn't fail
            elif isinstance(val, ast.Lambda):
                val = self.to_string(val)  # Store as string internally
            else:
                raise TypeError(
                    "Lambda property must be either string or ast.Lambda")
        super(LambdaProperty, self).__set__(obj, val)


class SubgraphProperty(Property):
    """ Property class that provides read-only (loading from json value is disabled)
        access to a dict value. Intended for Transformation.subgraph.
    """

    def __set__(self, obj, val):
        if val is not None:
            super(SubgraphProperty, self).__set__(obj, val)

    @staticmethod
    def to_json(obj):
        return json.dumps(str(obj))

    @staticmethod
    def from_json(s, sdfg=None):
        return None


class CodeBlock(list):
    """ Helper class that represents AST code blocks for `CodeProperty`, 
        implemented as a list with an extra _as_string property. The object
        also stores the original string, allowing us to preserve comments and
        formatting from user input.
    """

    def __init__(self, *args, **kwargs):
        self._as_string = ""
        super().__init__(*args, **kwargs)

    @property
    def as_string(self):
        return self._as_string

    @as_string.setter
    def as_string(self, string):
        self._as_string = string


class CodeProperty(Property):
    """ Custom Property type that accepts code in various languages. """

    @property
    def dtype(self):
        return None

    @staticmethod
    def get_language(object_with_properties, prop_name):
        tmp = getattr(object_with_properties, "_" + prop_name)
        try:
            # To stay compatible, return the code only. The language has to be obtained differently
            tmp = tmp['language']
        except:
            pass
        return tmp

    @staticmethod
    def to_json(obj):
        lang = dace.types.Language.Python
        if obj == None:
            return json.dumps(obj)
        if isinstance(obj, str):
            return json.dumps(obj)

        if isinstance(obj, dict):
            lang = obj['language']
        else:
            lang = "Python"  # If not specified, we just don't want the validators go haywire
        ret = {'string_data': CodeProperty.to_string(obj), 'language': lang}
        return json.dumps(ret)

    @staticmethod
    def from_json(l, sdfg=None):
        tmp = json.loads(l)

        if tmp == None:
            return None

        try:
            lang = tmp['language']
        except:
            lang = None

        if lang == "NoCode":
            return None

        if lang == None:
            lang = dace.types.Language.Python
        elif lang.endswith("Python"):
            lang = dace.types.Language.Python
        elif lang.endswith("CPP"):
            lang = dace.types.Language.CPP

        try:
            cdata = tmp['string_data']
        except:
            print("UNRECOGNIZED CODE JSON: " + str(tmp))
            cdata = ""

        return CodeProperty.from_string(cdata, lang)

    @staticmethod
    def from_string(string, language=None):
        if language is None:
            raise TypeError("Must pass language as second argument to "
                            "from_string method of CodeProperty")
        if language == dace.dtypes.Language.Python:
            block = CodeBlock(ast.parse(string).body)
            block.as_string = string
            return {'code_or_block': block, 'language': language}
        else:
            return {'code_or_block': string, 'language': language}

    @staticmethod
    def to_string(obj):
        if isinstance(obj, dict):
            # The object has annotated language in this case; ignore the language for this operation
            obj = obj['code_or_block']
        if isinstance(obj, str):
            return obj
        # Grab the originally parsed string if any
        if obj._as_string is not None and obj._as_string != "":
            return obj._as_string
        # It's probably good enough to assume that there is an original string
        # if the language was not Python, so we just throw the string to the
        # astunparser.
        return unparse(obj)

    def __get__(self, obj, val):
        tmp = super(CodeProperty, self).__get__(obj, val)
        try:
            # To stay compatible, return the code only. The language has to be obtained differently
            tmp = tmp['code_or_block']
        except (KeyError, TypeError):
            pass
        return tmp

    def __set__(self, obj, val):

        if val is None:
            # Keep as None. The "allow_none" check in the superclass
            # ensures that this is legal
            super(CodeProperty, self).__set__(obj, None)
            return
        elif isinstance(val, str):
            try:
                language = getattr(obj, "_" + self.attr_name)['language']
            except:
                language = dace.types.Language.Python
            if language is not None:
                # Store original string
                val = self.from_string(val, language)['code_or_block']
        else:
            try:
<<<<<<< HEAD
                if language is not dace.dtypes.Language.Python:
                    raise TypeError("Only strings accepted for other "
                                    "languages than Python.")
=======
                language = val['language']
                val = val['code_or_block']
            except:
                # Default to Python
                language = dace.types.Language.Python
            try:
                if language is not dace.types.Language.Python and not isinstance(
                        val, str):
                    raise TypeError(
                        "Only strings accepted for other "
                        "languages than Python, got {t} ({s}).".format(
                            t=type(val).__name__, s=str(val)))
>>>>>>> 49061939
            except AttributeError:
                # Don't check language if it has not been set yet. We will
                # assume it's Python AST, since it wasn't a string
                pass
            if isinstance(val, str):
                val = self.from_string(val, language)['code_or_block']
            elif isinstance(val, (ast.FunctionDef, ast.With)):
                # TODO: the original parsing should have already stripped this
                val = CodeBlock(val.body)
            elif isinstance(val, ast.AST):
                val = CodeBlock([val])
            else:
                try:
                    iter(val)
                except TypeError:
                    raise TypeError(
                        "CodeProperty expected an iterable of expressions, "
                        " got {}".format(type(val).__name__))
                for e in val:
                    if not isinstance(e, ast.AST):
                        raise TypeError(
                            "Found type {} in list of AST expressions: "
                            "expected ast.AST".format(type(e).__name__))
        super(CodeProperty, self).__set__(obj, {
            'code_or_block': val,
            'language': language
        })


class SubsetProperty(Property):
    """ Custom Property type that accepts any form of subset, and enables
    parsing strings into multiple types of subsets. """

    @property
    def dtype(self):
        return None

    @property
    def allow_none(self):
        return True

    def __set__(self, obj, val):
        if (val is not None and not isinstance(val, sbs.Range)
                and not isinstance(val, sbs.Indices)):
            try:
                val = self.from_string(val)
            except SyntaxError:
                raise TypeError(
                    "Subset property must be either Range or Indices: got {}".
                    format(type(val).__name__))
        super(SubsetProperty, self).__set__(obj, val)

    @staticmethod
    def from_string(s):
        if s is None or s == 'None' or len(s) == 0:
            return None
        ranges = sbs.Range.from_string(s)
        if ranges:
            return ranges
        else:
            return sbs.Indices.from_string(s)

    @staticmethod
    def to_string(val):
        if isinstance(val, sbs.Range):
            return sbs.Range.ndslice_to_string(val)
        elif isinstance(val, sbs.Indices):
            return sbs.Indices.__str__(val)
        elif val is None:
            return 'None'
        raise TypeError

    @staticmethod
    def to_json(val):
        if val == None:
            return 'null'
        try:
            return val.toJSON()
        except:
            return json.dumps(SubsetProperty.to_string(val))

    @staticmethod
    def from_json(val, sdfg=None):
        if val == 'null':
            return None
        obj = json.loads(val, object_hook=Property.json_loader)
        return obj


class SymbolicProperty(Property):
    """ Custom Property type that accepts integers or Sympy expressions. """

    @property
    def dtype(self):
        return None

    def __set__(self, obj, val):
        if (not isinstance(val, sp.expr.Expr) and not isinstance(val, int)
                and not isinstance(val, str)):
            raise TypeError(
                "Property {} must an int or symbolic expression".format(
                    self.attr_name))
        super(SymbolicProperty, self).__set__(obj, val)

    @staticmethod
    def from_string(s):
        return pystr_to_symbolic(s)


class DataProperty(Property):
    """ Custom Property type that represents a link to a data descriptor.
        Needs the SDFG to be passed as an argument to `from_string` and
        `enum`. """

    def __init__(self, desc='', default=None, **kwargs):
        # Data can be None when no data is flowing, e.g., on a memlet with a
        # map that has no external inputs
        return super().__init__(
            dtype=str, allow_none=True, desc=desc, default=default, **kwargs)

    def typestring(self):
        return "DataProperty"

    @staticmethod
    def enum(sdfg=None):
        if sdfg is None:
            raise TypeError("Must pass SDFG as second argument to "
                            "enum method of ArrayProperty")
        return list(sdfg.arrays.keys())

    @staticmethod
    def from_string(s, sdfg=None):
        if sdfg is None:
            raise TypeError("Must pass SDFG as second argument to "
                            "from_string method of ArrayProperty")
        if s not in sdfg.arrays:
            raise ValueError("No data found in SDFG with name: {}".format(s))
        return s

    @staticmethod
    def to_string(obj):
        return str(obj)

    @staticmethod
    def to_json(obj):
        if obj == None:
            return "null"
        return json.dumps(str(obj))

    @staticmethod
    def from_json(s, context=None):
        sdfg = context['sdfg']
        s = json.loads(s)
        if sdfg is None:
            raise TypeError("Must pass SDFG as second argument")
        if s not in sdfg.arrays:
            if s == None:
                # This is fine
                #return "null" # Every SDFG has a 'null' element
                return None
            raise ValueError("No data found in SDFG with name: {}".format(s))
        return s


class ReferenceProperty(Property):
    """ Custom Property type that represents a link to another SDFG object.
        Needs the SDFG to be passed as an argument to `from_string`."""

    @staticmethod
    def from_string(s, sdfg=None):
        if sdfg is None:
            raise TypeError("Must pass SDFG as second argument to "
                            "from_string method of ReferenceProperty")
        for node in sdfg.states():
            if node.label == s:
                return node
        for node, _ in sdfg.all_nodes_recursive():
            if node.label == s:
                return node
        raise ValueError("No node found in SDFG with name: {}".format(s))

    @staticmethod
    def to_string(obj):
        return obj.label


class ShapeProperty(Property):
    """ Custom Property type that defines a shape. """

    @property
    def dtype(self):
        return tuple

    @staticmethod
    def from_string(s):
        if s[0] == "(" and s[-1] == ")":
            s = s[1:-1]
        return tuple([
            dace.symbolic.pystr_to_symbolic(m.group(0))
            for m in re.finditer("[^,;:]+", s)
        ])

    @staticmethod
    def to_string(obj):
        return ", ".join(map(str, obj))

    @staticmethod
    def to_json(obj):
        if obj == None:
            return json.dumps(obj)
        return json.dumps([*map(str, obj)])

    @staticmethod
    def from_json(s, sdfg=None):
        d = json.loads(s)
        if d == None:
            return None
        return tuple([dace.symbolic.pystr_to_symbolic(m) for m in d])

    def __set__(self, obj, val):
        if isinstance(val, list):
            val = tuple(val)
        super(ShapeProperty, self).__set__(obj, val)


class TypeProperty(Property):
    """ Custom Property type that finds a type according to the input string. 
    """

    @property
    def dtype(self):
        return type

    # TODO: this does not work both ways! If converted to a string we lose the
    # location information.
    @staticmethod
    def from_string(s):
        dtype = pydoc.locate(s)
        if dtype is None:
            raise ValueError("No type \"{}\" found.".format(s))
        if not isinstance(dtype, type):
            raise ValueError("Object \"{}\" is not a type.".format(dtype))
        return dtype


class TypeClassProperty(Property):
    """ Custom property type for memory as defined in dace.types,
        e.g. `dace.float32`. """

    @property
    def dtype(self):
        return dace.dtypes.typeclass

    @staticmethod
    def from_string(s):
        dtype = pydoc.locate("dace.dtypes.{}".format(s))
        if dtype is None or not isinstance(dtype, dace.dtypes.typeclass):
            raise ValueError("Not a valid data type: {}".format(s))
        return dtype

    @staticmethod
    def to_string(obj):
        return obj.to_string()<|MERGE_RESOLUTION|>--- conflicted
+++ resolved
@@ -11,12 +11,8 @@
 import dace.subsets as sbs
 import dace
 from dace.symbolic import pystr_to_symbolic
-<<<<<<< HEAD
 from dace.dtypes import DebugInfo
-=======
-from dace.types import DebugInfo
 import json
->>>>>>> 49061939
 
 ###############################################################################
 # External interface to guarantee correct usage
@@ -1036,7 +1032,7 @@
 
     @staticmethod
     def to_json(obj):
-        lang = dace.types.Language.Python
+        lang = dace.dtypes.Language.Python
         if obj == None:
             return json.dumps(obj)
         if isinstance(obj, str):
@@ -1065,11 +1061,11 @@
             return None
 
         if lang == None:
-            lang = dace.types.Language.Python
+            lang = dace.dtypes.Language.Python
         elif lang.endswith("Python"):
-            lang = dace.types.Language.Python
+            lang = dace.dtypes.Language.Python
         elif lang.endswith("CPP"):
-            lang = dace.types.Language.CPP
+            lang = dace.dtypes.Language.CPP
 
         try:
             cdata = tmp['string_data']
@@ -1126,30 +1122,24 @@
             try:
                 language = getattr(obj, "_" + self.attr_name)['language']
             except:
-                language = dace.types.Language.Python
+                language = dace.dtypes.Language.Python
             if language is not None:
                 # Store original string
                 val = self.from_string(val, language)['code_or_block']
         else:
             try:
-<<<<<<< HEAD
-                if language is not dace.dtypes.Language.Python:
-                    raise TypeError("Only strings accepted for other "
-                                    "languages than Python.")
-=======
                 language = val['language']
                 val = val['code_or_block']
             except:
                 # Default to Python
-                language = dace.types.Language.Python
+                language = dace.dtypes.Language.Python
             try:
-                if language is not dace.types.Language.Python and not isinstance(
+                if language is not dace.dtypes.Language.Python and not isinstance(
                         val, str):
                     raise TypeError(
                         "Only strings accepted for other "
                         "languages than Python, got {t} ({s}).".format(
                             t=type(val).__name__, s=str(val)))
->>>>>>> 49061939
             except AttributeError:
                 # Don't check language if it has not been set yet. We will
                 # assume it's Python AST, since it wasn't a string
