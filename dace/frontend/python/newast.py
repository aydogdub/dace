# Copyright 2019-2021 ETH Zurich and the DaCe authors. All rights reserved.
import ast
import astunparse
from collections import OrderedDict
import copy
import itertools
import re
import sys
from os import path
import warnings
from numbers import Number
from typing import Any, Dict, List, Set, Tuple, Union, Callable, Optional

import dace
from dace import data, dtypes, subsets, symbolic, sdfg as sd
from dace import sourcemap
from dace.config import Config
from dace.frontend.common import op_repository as oprepo
from dace.frontend.python import astutils
from dace.frontend.python.common import DaceSyntaxError, inverse_dict_lookup
from dace.frontend.python.astutils import ExtNodeVisitor, ExtNodeTransformer
from dace.frontend.python.astutils import rname
from dace.frontend.python import nested_call, replacements
from dace.frontend.python.memlet_parser import (DaceSyntaxError, parse_memlet,
                                                pyexpr_to_symbolic, ParseMemlet,
                                                inner_eval_ast, MemletExpr)
from dace.sdfg import nodes
from dace.sdfg.propagation import propagate_memlet, propagate_subset
from dace.memlet import Memlet
from dace.properties import LambdaProperty, CodeBlock
from dace.sdfg import SDFG, SDFGState
from dace.symbolic import pystr_to_symbolic

import numpy
import sympy

# register replacements in oprepo
import dace.frontend.python.replacements
from dace.frontend.python.replacements import _sym_type, _broadcast_to

# Type hints
Size = Union[int, dace.symbolic.symbol]
ShapeTuple = Tuple[Size]
ShapeList = List[Size]
Shape = Union[ShapeTuple, ShapeList]


def until(val, substr):
    """ Helper function that returns the substring of a string until a certain pattern. """
    if substr not in val:
        return val
    return val[:val.find(substr)]


augassign_ops = {
    'Add': '+',
    'Sub': '-',
    'Mult': '*',
    'Div': '/',
    'FloorDiv': '//',
    'Mod': '%',
    'Pow': '**',
    'LShift': '<<',
    'RShift': '>>',
    'BitOr': '|',
    'BitXor': '^',
    'BitAnd': '&'
}


class AddTransientMethods(object):
    """ A management singleton for methods that add transient data to SDFGs. """

    _methods = {}

    @staticmethod
    def get(datatype):
        """ Returns a method. """
        if datatype not in AddTransientMethods._methods:
            return None
        return AddTransientMethods._methods[datatype]


@dtypes.paramdec
def specifies_datatype(func: Callable[[Any, data.Data, Any], Tuple[str,
                                                                   data.Data]],
                       datatype=None):
    AddTransientMethods._methods[datatype] = func
    return func


@specifies_datatype(datatype=data.Scalar)
def _method(sdfg: SDFG, sample_data: data.Scalar, dtype: dtypes.typeclass):
    name = sdfg.temp_data_name()
    _, new_data = sdfg.add_scalar(name, dtype, transient=True)
    return name, new_data


@specifies_datatype(datatype=data.Array)
def _method(sdfg: SDFG, sample_data: data.Array, dtype):
    name, new_data = sdfg.add_temp_transient(sample_data.shape, dtype)
    return name, new_data


@specifies_datatype(datatype=data.Stream)
def _method(sdfg: SDFG, sample_data: data.Stream, dtype):
    name = sdfg.temp_data_name()
    new_data = sdfg.add_stream(name,
                               dtype,
                               buffer_size=sample_data.buffer_size,
                               shape=sample_data.shape,
                               transient=True)
    return name, new_data


def _add_transient_data(sdfg: SDFG,
                        sample_data: data.Data,
                        dtype: dtypes.typeclass = None):
    """ Adds to the sdfg transient data of the same dtype, shape and other
        parameters as sample_data. """
    func = AddTransientMethods.get(type(sample_data))
    if func is None:
        raise NotImplementedError
    if dtype is None:
        return func(sdfg, sample_data, sample_data.dtype)
    else:
        return func(sdfg, sample_data, dtype)


def parse_dace_program(f,
                       name,
                       argtypes,
                       global_vars,
                       modules,
                       constants,
                       strict=None,
                       resolve_functions=False):
    """ Parses a `@dace.program` function into a _ProgramNode object.
        :param f: A Python function to parse.
        :param argtypes: An dictionary of (name, type) for the given
                         function's arguments, which may pertain to data
                         nodes or symbols (scalars).
        :param global_vars: A dictionary of global variables in the closure
                            of `f`.
        :param modules: A dictionary from an imported module name to the
                        module itself.
        :param constants: A dictionary from a name to a constant value.
        :param strict: Whether to apply strict transformations after parsing nested dace programs.
        :param resolve_functions: If True, treats all global functions defined
                                  outside of the program as returning constant
                                  values.
        :return: A 2-tuple of SDFG and its reduced (used) closure.
        @rtype: SDFG
    """
    src_ast, src_file, src_line, src = astutils.function_to_ast(f)

    # Resolve data structures
    src_ast = StructTransformer(global_vars).visit(src_ast)

    src_ast = ModuleResolver(modules).visit(src_ast)
    # Convert modules after resolution
    for mod, modval in modules.items():
        if mod == 'builtins':
            continue
        newmod = global_vars[mod]
        #del global_vars[mod]
        global_vars[modval] = newmod

    # Resolve constants to their values (if they are not already defined in this scope)
    # and symbols to their names
    resolved = {
        k: v
        for k, v in global_vars.items() if k not in argtypes and k != '_'
    }
    closure_resolver = GlobalResolver(resolved, resolve_functions)
    src_ast = closure_resolver.visit(src_ast)
    src_ast = ConditionalCodeResolver(resolved).visit(src_ast)
    src_ast = DeadCodeEliminator().visit(src_ast)

    # Filter remaining global variables according to type and scoping rules
    program_globals = {
        k: v
        for k, v in global_vars.items() if k not in argtypes
    }

    # Fill in data descriptors from closure arrays
    argtypes.update(
        {arrname: v
         for arrname, v in closure_resolver.closure_arrays.values()})

    pv = ProgramVisitor(name=name,
                        filename=src_file,
                        line_offset=src_line,
                        col_offset=0,
                        global_vars=program_globals,
                        constants=constants,
                        scope_arrays=argtypes,
                        scope_vars={},
                        other_sdfgs=closure_resolver.closure_sdfgs,
                        strict=strict)

    sdfg, _, _, _ = pv.parse_program(src_ast.body[0])
    sdfg.set_sourcecode(src, 'python')

    # Combine nested closures with the current one
    for name, (arr, desc) in pv.nested_closure_arrays.items():
        # Check if the same array is already passed as part of a nested closure
        if id(arr) in closure_resolver.array_mapping:
            existing_name = closure_resolver.array_mapping[id(arr)]
            del sdfg.arrays[name]
            for state in sdfg.nodes():
                state.replace(name, existing_name)
        else:
            # Only supported in JIT mode
            closure_resolver.closure_arrays[name] = (arr, desc)

    # We save information in a tmp file for improved source mapping.
    other_functions = [
        func for func in closure_resolver.closure_sdfgs if not func == name
    ]
    data = {
        "start_line": src_line + 1,
        "end_line": src_line + len(src.split("\n")) - 1,
        "src_file": path.abspath(src_file),
        "other_sdfgs": other_functions,
    }
    sourcemap.temporaryInfo(name, data)

    return sdfg, closure_resolver


class StructTransformer(ast.NodeTransformer):
    """ A Python AST transformer that replaces `Call`s to create structs with
        the custom StructInitializer AST node. """
    def __init__(self, gvars):
        super().__init__()
        self._structs = {
            k: v
            for k, v in gvars.items() if isinstance(v, dtypes.struct)
        }

    def visit_Call(self, node: ast.Call):
        # Struct initializer
        name = rname(node.func)
        if name not in self._structs:
            return self.generic_visit(node)

        # Parse name and fields
        struct = self._structs[name]
        name = struct.name
        fields = {rname(arg.arg): arg.value for arg in node.keywords}
        if tuple(sorted(fields.keys())) != tuple(sorted(struct.fields.keys())):
            raise SyntaxError('Mismatch in fields in struct definition')

        # Create custom node
        #new_node = astutils.StructInitializer(name, fields)
        #return ast.copy_location(new_node, node)

        node.func = ast.copy_location(
            ast.Name(id='__DACESTRUCT_' + name, ctx=ast.Load()), node.func)

        return node


# Replaces instances of modules Y imported with "import X as Y" by X
class ModuleResolver(ast.NodeTransformer):
    def __init__(self, modules: Dict[str, str]):
        self.modules = modules
        self.should_replace = False

    def visit_Call(self, node) -> Any:
        self.should_replace = True
        node.func = self.visit(node.func)
        self.should_replace = False
        return self.generic_visit(node)

    def visit_Attribute(self, node):
        if not self.should_replace:
            return self.generic_visit(node)
        # Traverse AST until reaching the top-level value (could be a name
        # or a function)
        cnode = node
        while isinstance(cnode.value, ast.Attribute):
            cnode = cnode.value

        if (isinstance(cnode.value, ast.Name)
                and cnode.value.id in self.modules):
            cnode.value.id = self.modules[cnode.value.id]

        return self.generic_visit(node)


class RewriteSympyEquality(ast.NodeTransformer):
    """ 
    Replaces symbolic equality checks by ``sympy.{Eq,Ne}``. 
    This is done because a test ``if x == 0`` where ``x`` is a symbol would
    result in False, even in indeterminate cases.
    """
    def __init__(self, globals: Dict[str, Any]) -> None:
        super().__init__()
        self.globals = globals

    def visit_Compare(self, node: ast.Compare) -> Any:
        if len(node.comparators) != 1:
            return self.generic_visit(node)
        left = astutils.evalnode(self.visit(node.left), self.globals)
        right = astutils.evalnode(self.visit(node.comparators[0]), self.globals)
        if (isinstance(left, sympy.Basic) or isinstance(right, sympy.Basic)):
            if isinstance(node.ops[0], ast.Eq):
                return sympy.Eq(left, right)
            elif isinstance(node.ops[0], ast.NotEq):
                return sympy.Ne(left, right)
        return self.generic_visit(node)


class ConditionalCodeResolver(ast.NodeTransformer):
    """ 
    Replaces if conditions by their bodies if can be evaluated at compile time.
    """
    def __init__(self, globals: Dict[str, Any]):
        super().__init__()
        self.globals = globals

    def visit_If(self, node: ast.If) -> Any:
        node = self.generic_visit(node)
        try:
            test = RewriteSympyEquality(self.globals).visit(node.test)
            result = astutils.evalnode(test, self.globals)

            if (result is True
                    or (isinstance(result, sympy.Basic) and result == True)):
                # Only return "if" body
                return node.body
            elif (result is False
                  or (isinstance(result, sympy.Basic) and result == False)):
                # Only return "else" body
                return node.orelse
            # Any other case is indeterminate, fall back to generic visit
        except SyntaxError:
            # Cannot evaluate if condition at compile time
            pass

        return node

    def visit_IfExp(self, node: ast.IfExp) -> Any:
        return self.visit_If(node)


class DeadCodeEliminator(ast.NodeTransformer):
    """ Removes any code within scope after return/break/continue/raise. """
    def generic_visit(self, node: ast.AST):
        for field, old_value in ast.iter_fields(node):
            if isinstance(old_value, list):
                # Scope fields
                scope_field = field in ('body', 'orelse')

                new_values = []
                for value in old_value:
                    if isinstance(value, ast.AST):
                        value = self.visit(value)
                        if value is None:
                            continue
                        elif not isinstance(value, ast.AST):
                            new_values.extend(value)
                            continue
                        elif (scope_field and isinstance(
                                value,
                            (ast.Return, ast.Break, ast.Continue, ast.Raise))):
                            # Any AST node after this one is unreachable and
                            # not parsed by this transformer
                            new_values.append(value)
                            break
                    new_values.append(value)
                old_value[:] = new_values
            elif isinstance(old_value, ast.AST):
                new_node = self.visit(old_value)
                if new_node is None:
                    delattr(node, field)
                else:
                    setattr(node, field, new_node)
        return node


# AST node types that are disallowed in DaCe programs
_DISALLOWED_STMTS = [
    'Global', 'Delete', 'Import', 'ImportFrom', 'Assert', 'Exec', 'Print',
    'Nonlocal', 'Yield', 'YieldFrom', 'Raise', 'Try', 'TryExcept', 'TryFinally',
    'ExceptHandler', 'Starred', 'ClassDef', 'AsyncFor', 'Await', 'Bytes', 'Set',
    'Dict', 'ListComp', 'GeneratorExp', 'SetComp', 'DictComp', 'comprehension'
]

TaskletType = Union[ast.FunctionDef, ast.With, ast.For]


def _disallow_stmt(visitor, node):
    raise DaceSyntaxError(visitor, node,
                          'Keyword "%s" disallowed' % (type(node).__name__))


###############################################################
# Parsing functions
###############################################################


def _subset_has_indirection(subset, pvisitor: 'ProgramVisitor' = None):
    for dim in subset:
        if not isinstance(dim, tuple):
            dim = [dim]
        for r in dim:
            if symbolic.contains_sympy_functions(r):
                return True
            if pvisitor:
                for s in r.free_symbols:
                    try:
                        name = pvisitor._visitname(str(s), None)
                        if name in pvisitor.sdfg.arrays:
                            return True
                    except DaceSyntaxError:
                        continue
    return False


def add_indirection_subgraph(sdfg: SDFG,
                             graph: SDFGState,
                             src: nodes.Node,
                             dst: nodes.Node,
                             memlet: Memlet,
                             local_name: str,
                             pvisitor: 'ProgramVisitor',
                             output: bool = False,
                             with_wcr: bool = False):
    """ Replaces the specified edge in the specified graph with a subgraph that
        implements indirection without nested memlet subsets. """

    array = sdfg.arrays[memlet.data]
    indirect_inputs = set()
    indirect_outputs = set()

    # Scheme for multi-array indirection:
    # 1. look for all arrays and accesses, create set of arrays+indices
    #    from which the index memlets will be constructed from
    # 2. each separate array creates a memlet, of which num_accesses = len(set)
    # 3. one indirection tasklet receives them all + original array and
    #    produces the right output index/range memlet
    #########################
    # Step 1
    accesses = OrderedDict()
    newsubset = copy.deepcopy(memlet.subset)
    for dimidx, dim in enumerate(memlet.subset):
        # Range/Index disambiguation
        direct_assignment = False
        if not isinstance(dim, tuple):
            dim = [dim]
            direct_assignment = True
        elif dim[0] == dim[1]:
            dim = [dim[0]]
            direct_assignment = True

        for i, r in enumerate(dim):
            for expr in symbolic.swalk(r, enter_functions=True):
                fname = None
                if symbolic.is_sympy_userfunction(expr):
                    fname = expr.func.__name__
                else:
                    try:
                        rname = pvisitor._visitname(str(expr), None)
                    except DaceSyntaxError:
                        continue
                    if rname in pvisitor.sdfg.arrays:
                        fname = rname
                if fname:
                    if fname not in accesses:
                        accesses[fname] = []

                    # Replace function with symbol (memlet local name to-be)
                    if expr.args in accesses[fname]:
                        aindex = accesses[fname].index(expr.args)
                        toreplace = 'index_' + fname + '_' + str(aindex)
                    else:
                        if expr.args:
                            accesses[fname].append(expr.args)
                        else:
                            # Scalar access
                            accesses[fname].append(0)
                        toreplace = 'index_' + fname + '_' + str(
                            len(accesses[fname]) - 1)

                    if direct_assignment:
                        # newsubset[dimidx] = newsubset[dimidx].subs(expr, toreplace)
                        newsubset[dimidx] = r.subs(expr, toreplace)
                    else:
                        rng = list(newsubset[dimidx])
                        rng[i] = rng[i].subs(expr, toreplace)
                        newsubset[dimidx] = tuple(rng)
                        # newsubset[dimidx][i] = r.subs(expr, toreplace)
    #########################
    # Step 2
    if output:
        ind_inputs = {'lookup': None}
        ind_outputs = {('__ind_' + local_name): None}
    else:
        ind_inputs = {('__ind_' + local_name): None}
        ind_outputs = {'lookup': None}
    # Add accesses to inputs
    for arrname, arr_accesses in accesses.items():
        for i in range(len(arr_accesses)):
            ind_inputs['index_%s_%d' % (arrname, i)] = None

    tasklet = nodes.Tasklet("Indirection", ind_inputs, ind_outputs)

    # Create map if indirected subset is a range
    ind_entry = None
    ind_exit = None
    inp_base_path = [tasklet]
    out_base_path = [tasklet]
    if (isinstance(memlet.subset, subsets.Range)
            and memlet.subset.num_elements() != 1):
        rng = copy.deepcopy(memlet.subset)
        nonsqz_dims = rng.squeeze()
        mapped_rng = []
        for i, r in enumerate(memlet.subset):
            if i in nonsqz_dims:
                mapped_rng.append(r)
        ind_entry, ind_exit = graph.add_map('indirection', {
            '__i%d' % i: '%s:%s+1:%s' % (s, e, t)
            for i, (s, e, t) in enumerate(mapped_rng)
        },
                                            debuginfo=pvisitor.current_lineinfo)
        inp_base_path.insert(0, ind_entry)
        out_base_path.append(ind_exit)

    input_index_memlets = []
    for arrname, arr_accesses in accesses.items():
        arr_name = arrname
        for i, access in enumerate(arr_accesses):
            if isinstance(access, (list, tuple)):
                access = access[0]
            if isinstance(access, sympy.Tuple):
                access = list(access)
            if not isinstance(access, (list, tuple)):
                access = [access]
            conn = None
            if pvisitor.nested:
                # TODO: Make this work for nested for-loops
                arr_rng = dace.subsets.Range([(a, a, 1) for a in access])
                if output:
                    arrname, rng = pvisitor._add_write_access(arr_name,
                                                              arr_rng,
                                                              target=None)
                else:
                    arrname, rng = pvisitor._add_read_access(arr_name,
                                                             arr_rng,
                                                             target=None)
                conn = 'index_%s_%d' % (arr_name, i)
                arr = sdfg.arrays[arrname]
                subset = subsets.Range.from_array(arr)
            else:
                subset = subsets.Indices(access)
            # Memlet to load the indirection index
            indexMemlet = Memlet.simple(arrname, subset)
            input_index_memlets.append(indexMemlet)
            read_node = graph.add_read(arrname,
                                       debuginfo=pvisitor.current_lineinfo)
            if pvisitor.nested or not isinstance(src, nodes.EntryNode):
                path = [read_node] + inp_base_path
            else:
                if output:
                    # TODO: This only works for Maps. Perhaps it should be
                    # generalized for other pairs of entry/exit nodes.
                    entry = None
                    if isinstance(dst, nodes.MapExit):
                        for node in graph.nodes():
                            if (isinstance(node, nodes.MapEntry)
                                    and node.map is dst.map):
                                entry = node
                                break
                    else:
                        raise NotImplementedError
                else:
                    entry = src
                path = [read_node, entry] + inp_base_path
            graph.add_memlet_path(*path,
                                  dst_conn="index_%s_%d" % (arr_name, i),
                                  memlet=indexMemlet)

    #########################
    # Step 3
    # Create new tasklet that will perform the indirection
    if output:
        code = "{arr}[{index}] = lookup"
    else:
        code = "lookup = {arr}[{index}]"

    newsubset = [r[0] if isinstance(r, tuple) else r for r in newsubset]
    if ind_entry:  # Amend newsubset when a range is indirected
        for i, idx in enumerate(nonsqz_dims):
            newsubset[idx] = '__i%d' % i

    tasklet.code = CodeBlock(
        code.format(arr='__ind_' + local_name,
                    index=', '.join([symbolic.symstr(s) for s in newsubset])))

    # Create transient variable to trigger the indirect load
    tmp_name = '__' + local_name + '_value'
    start_src = None
    end_dst = None
    if memlet.num_accesses == 1 and dst is not None:
        _, storage = sdfg.add_scalar(tmp_name, array.dtype, transient=True)
    else:
        rng = copy.deepcopy(memlet.subset)
        if isinstance(rng, subsets.Range):
            rng.squeeze()
        _, storage = sdfg.add_array(tmp_name,
                                    rng.bounding_box_size(),
                                    array.dtype,
                                    storage=dtypes.StorageType.Default,
                                    transient=True)
        # Force creation of transients for range indirection
        if output:
            if src:
                start_src = src
                src = None
        else:
            if dst:
                end_dst = dst
                dst = None

    # Create transients when implementing indirection
    # through slicing or when indirecting a range.
    if src is None:
        if start_src:
            src = graph.add_access(tmp_name,
                                   debuginfo=pvisitor.current_lineinfo)
        else:
            src = graph.add_read(tmp_name, debuginfo=pvisitor.current_lineinfo)
    elif dst is None:
        if end_dst:
            dst = graph.add_access(tmp_name,
                                   debuginfo=pvisitor.current_lineinfo)
        else:
            dst = graph.add_write(tmp_name, debuginfo=pvisitor.current_lineinfo)

    tmp_shape = storage.shape
    indirectRange = subsets.Range([(0, s - 1, 1) for s in tmp_shape])
    if ind_entry:  # Amend indirected range
        indirectRange = ','.join([
            "{} - {}".format(ind, r[0])
            for ind, r in zip(ind_entry.map.params, mapped_rng)
        ])

    # Create memlet that depends on the full array that we look up in
    fullRange = subsets.Range([(0, s - 1, 1) for s in array.shape])
    fullMemlet = Memlet.simple(memlet.data,
                               fullRange,
                               num_accesses=memlet.num_accesses)
    fullMemlet.dynamic = memlet.dynamic

    if output:
        if isinstance(dst, nodes.ExitNode):
            full_write_node = graph.add_write(
                memlet.data, debuginfo=pvisitor.current_lineinfo)
            path = out_base_path + [dst, full_write_node]
        elif isinstance(dst, nodes.AccessNode):
            path = out_base_path + [dst]
        else:
            raise Exception("Src node type for indirection is invalid.")
        if with_wcr:
            fullMemlet.wcr = memlet.wcr
        graph.add_memlet_path(*path,
                              src_conn='__ind_' + local_name,
                              memlet=fullMemlet)
    else:
        if isinstance(src, nodes.EntryNode):
            full_read_node = graph.add_read(memlet.data,
                                            debuginfo=pvisitor.current_lineinfo)
            path = [full_read_node, src] + inp_base_path
        elif isinstance(src, nodes.AccessNode):
            path = [src] + inp_base_path
        else:
            raise Exception("Src node type for indirection is invalid.")
        graph.add_memlet_path(*path,
                              dst_conn='__ind_' + local_name,
                              memlet=fullMemlet)

    # Memlet to store the final value into the transient, and to load it into
    # the tasklet that needs it
    # indirectMemlet = Memlet.simple('__' + local_name + '_value',
    #                         indirectRange, num_accesses=memlet.num_accesses)
    # graph.add_edge(tasklet, 'lookup', dataNode, None, indirectMemlet)

    valueMemlet = Memlet.simple(tmp_name, indirectRange, num_accesses=1)
    if output:
        path = [src] + inp_base_path
        if isinstance(src, nodes.AccessNode):
            src_conn = None
        else:
            src_conn = local_name
        graph.add_memlet_path(*path,
                              src_conn=src_conn,
                              dst_conn='lookup',
                              memlet=valueMemlet)
        # Connect original source to the indirected-range-transient
        if start_src:
            if isinstance(start_src, nodes.AccessNode):
                src_conn = None
            else:
                src_conn = local_name
            graph.add_edge(start_src, src_conn, src, None,
                           Memlet.from_array(tmp_name, storage))
    else:
        path = out_base_path + [dst]
        if isinstance(dst, nodes.AccessNode):
            dst_conn = None
        else:
            dst_conn = local_name
        graph.add_memlet_path(*path,
                              src_conn='lookup',
                              dst_conn=dst_conn,
                              memlet=valueMemlet)
        # Connect original destination to the indirected-range-transient
        if end_dst:
            if isinstance(end_dst, nodes.AccessNode):
                dst_conn = None
            else:
                dst_conn = local_name
            graph.add_edge(dst, None, end_dst, dst_conn,
                           Memlet.from_array(tmp_name, storage))

    return tmp_name


class GlobalResolver(ast.NodeTransformer):
    """ Resolves global constants and lambda expressions if not
        already defined in the given scope. """
    def __init__(self,
                 globals: Dict[str, Any],
                 resolve_functions: bool = False):
        self._globals = globals
        self.resolve_functions = resolve_functions
        self.current_scope = set()
        self.toplevel_function = True

        # A dace.program's closure is defined by its constants, arrays, and
        # other SDFG-convertible objects
        self.closure_constants: Dict[str, Any] = {}
        self.closure_arrays: Dict[str, Tuple[str, data.Data]] = {}
        self.closure_sdfgs: Dict[str, SDFG] = {
            k: v
            for k, v in globals.items()
            if isinstance(v, SDFG) or hasattr(v, '__sdfg__')
        }

        # Map same array objects (checked via python id) to the same name
        self.array_mapping: Dict[int, str] = {}

    @property
    def globals(self):
        return {
            k: v
            for k, v in self._globals.items() if k not in self.current_scope
        }

    def generic_visit(self, node: ast.AST):
        if hasattr(node, 'body') or hasattr(node, 'orelse'):
            oldscope = self.current_scope
            self.current_scope = set()
            self.current_scope.update(oldscope)
            result = super().generic_visit(node)
            self.current_scope = oldscope
            return result
        else:
            return super().generic_visit(node)

    def _qualname_to_array_name(self, qualname: str) -> str:
        """ Converts a Python qualified attribute name to an SDFG array name. """
        # We only support attributes and subscripts for now
        sanitized = re.sub(r'[\.\[\]\'\",]', '_', qualname)
        if not dtypes.validate_name(sanitized):
            raise NameError(
                f'Variable name "{sanitized}" is not sanitized '
                'properly during parsing. Please report this issue.')
        return f"__g_{sanitized}"

    def global_value_to_node(self,
                             value,
                             parent_node,
                             qualname,
                             recurse=False,
                             detect_callables=False):
        # if recurse is false, we don't allow recursion into lists
        # this should not happen anyway; the globals dict should only contain
        # single "level" lists
        if not recurse and isinstance(value, (list, tuple)):
            # bail after more than one level of lists
            return None

        if isinstance(value, list):
            elts = [
                self.global_value_to_node(v,
                                          parent_node,
                                          qualname + f'[{i}]',
                                          detect_callables=detect_callables)
                for i, v in enumerate(value)
            ]
            if any(e is None for e in elts):
                return None
            newnode = ast.List(elts=elts, ctx=parent_node.ctx)
        elif isinstance(value, tuple):
            elts = [
                self.global_value_to_node(v,
                                          parent_node,
                                          qualname + f'[{i}]',
                                          detect_callables=detect_callables)
                for i, v in enumerate(value)
            ]
            if any(e is None for e in elts):
                return None
            newnode = ast.Tuple(elts=elts, ctx=parent_node.ctx)
        elif isinstance(value, symbolic.symbol):
            # Symbols resolve to the symbol name
            newnode = ast.Name(id=value.name, ctx=ast.Load())
        elif (dtypes.isconstant(value) or isinstance(value, SDFG)
              or hasattr(value, '__sdfg__')):
            # Could be a constant, an SDFG, or SDFG-convertible object
            if isinstance(value, SDFG) or hasattr(value, '__sdfg__'):
                self.closure_sdfgs[qualname] = value
            else:
                self.closure_constants[qualname] = value

            # Compatibility check since Python changed their AST nodes
            if sys.version_info >= (3, 8):
                newnode = ast.Constant(value=value, kind='')
            else:
                if value is None:
                    newnode = ast.NameConstant(value=None)
                else:
                    newnode = ast.Num(n=value)
        elif detect_callables and hasattr(value, '__call__') and hasattr(
                value.__call__, '__sdfg__'):
            return self.global_value_to_node(value.__call__, parent_node,
                                             qualname, recurse,
                                             detect_callables)
        elif isinstance(value, numpy.ndarray):
            # Arrays need to be stored as a new name and fed as an argument
            if id(value) in self.array_mapping:
                arrname = self.array_mapping[id(value)]
            else:
                arrname = self._qualname_to_array_name(qualname)
                desc = data.create_datadescriptor(value)
                self.closure_arrays[qualname] = (arrname, desc)
                self.array_mapping[id(value)] = arrname

            newnode = ast.Name(id=arrname, ctx=ast.Load())
        else:
            return None

        if parent_node is not None:
            return ast.copy_location(newnode, parent_node)
        else:
            return newnode

    def visit_FunctionDef(self, node: ast.FunctionDef) -> Any:
        # Skip the top function definition (handled outside of the resolver)
        if self.toplevel_function:
            self.toplevel_function = False
            return self.generic_visit(node)

        for arg in ast.walk(node.args):
            if isinstance(arg, ast.arg):
                self.current_scope.add(arg.arg)
        return self.generic_visit(node)

    def visit_AsyncFunctionDef(self, node: ast.AsyncFunctionDef) -> Any:
        return self.visit_FunctionDef(node)

    def visit_Name(self, node: ast.Name):
        if isinstance(node.ctx, (ast.Store, ast.AugStore)):
            self.current_scope.add(node.id)
        else:
            if node.id in self.current_scope:
                return node
            if node.id in self.globals:
                global_val = self.globals[node.id]
                newnode = self.global_value_to_node(global_val,
                                                    parent_node=node,
                                                    qualname=node.id,
                                                    recurse=True)
                if newnode is None:
                    return node
                return newnode
        return node

    def visit_keyword(self, node: ast.keyword):
        if node.arg in self.globals and isinstance(self.globals[node.arg],
                                                   symbolic.symbol):
            node.arg = self.globals[node.arg].name
        return self.generic_visit(node)

    def visit_Attribute(self, node: ast.Attribute) -> Any:
        # Try to evaluate the expression with only the globals
        try:
            global_val = astutils.evalnode(node, self.globals)
        except SyntaxError:
            return self.generic_visit(node)

        if not isinstance(global_val, dtypes.typeclass):
            newnode = self.global_value_to_node(global_val,
                                                parent_node=node,
                                                qualname=astutils.unparse(node),
                                                recurse=True)
            if newnode is not None:
                return newnode
        return self.generic_visit(node)

    def visit_Subscript(self, node: ast.Subscript) -> Any:
        # First visit the subscripted value alone, then the whole subscript
        node.value = self.visit(node.value)
        return self.visit_Attribute(node)

    def visit_Call(self, node: ast.Call) -> Any:
        try:
            global_func = astutils.evalnode(node.func, self.globals)
            if self.resolve_functions:
                global_val = astutils.evalnode(node, self.globals)
            else:
                global_val = node
        except SyntaxError:
            return self.generic_visit(node)

        newnode = None
        if self.resolve_functions and global_val is not node:
            # Without this check, casts don't generate code
            if not isinstance(global_val, dtypes.typeclass):
                newnode = self.global_value_to_node(
                    global_val,
                    parent_node=node,
                    qualname=astutils.unparse(node),
                    recurse=True)
                if newnode is not None:
                    return newnode
        elif not isinstance(global_func, dtypes.typeclass):
            newnode = self.global_value_to_node(global_func,
                                                parent_node=node,
                                                qualname=astutils.unparse(node),
                                                recurse=True,
                                                detect_callables=True)
            if newnode is not None:
                node.func = newnode
                return self.generic_visit(node)
        return self.generic_visit(node)

    def visit_Assert(self, node: ast.Assert) -> Any:
        # Try to evaluate assertion statically
        try:
            global_val = astutils.evalnode(node.test, self.globals)
            if global_val:  # Check condition the same way as assert does
                return None
            try:
                msg = astutils.evalnode(node.msg, self.globals)
                if msg is not None:
                    msg = '. Message: ' + msg
                else:
                    msg = '.'
            except SyntaxError:
                msg = ' (ERROR: could not statically evaluate message).'

            raise AssertionError('Assertion failed statically at line '
                                 f'{node.lineno} during compilation of DaCe '
                                 'program' + msg)
        except SyntaxError:
            warnings.warn(f'Runtime assertion at line {node.lineno} could not'
                          ' be checked in DaCe program, skipping check.')
        return None

    def visit_JoinedStr(self, node: ast.JoinedStr) -> Any:
        try:
            global_val = astutils.evalnode(node, self.globals)
            return ast.copy_location(ast.Constant(kind='', value=global_val),
                                     node)
        except SyntaxError:
            warnings.warn(f'f-string at line {node.lineno} could not '
                          'be fully evaluated in DaCe program, converting to '
                          'partially-evaluated string.')
            visited = self.generic_visit(node)
            parsed = [
                not isinstance(v, ast.FormattedValue)
                or isinstance(v.value, ast.Constant) for v in visited.values
            ]
            values = [astutils.unparse(v.value) for v in visited.values]
            return ast.copy_location(
                ast.Constant(kind='',
                             value=''.join(('{%s}' % v) if not p else v
                                           for p, v in zip(parsed, values))),
                node)


class TaskletTransformer(ExtNodeTransformer):
    """ A visitor that traverses a data-centric tasklet, removes memlet
        annotations and returns input and output memlets.
    """
    def __init__(self,
                 defined,
                 sdfg: SDFG,
                 state: SDFGState,
                 filename: str,
                 lang=None,
                 location: dict = {},
                 nested: bool = False,
                 scope_arrays: Dict[str, data.Data] = dict(),
                 scope_vars: Dict[str, str] = dict(),
                 variables: Dict[str, str] = dict(),
                 accesses: Dict[Tuple[str, dace.subsets.Subset, str],
                                str] = dict(),
                 symbols: Dict[str, "dace.symbol"] = dict()):
        """ Creates an AST parser for tasklets.
            :param sdfg: The SDFG to add the tasklet in (used for defined arrays and symbols).
            :param state: The SDFG state to add the tasklet to.
        """
        self.sdfg = sdfg
        self.state = state
        self.defined = defined

        # For syntax errors
        self.filename = filename

        # Connectors generated from memlets
        self.inputs = {}  # type: Dict[str, Memlet]
        self.outputs = {}  # type: Dict[str, Memlet]

        self.extcode = None
        self.lang = lang
        self.globalcode = ''
        self.initcode = ''
        self.exitcode = ''
        self.location = location

        self.nested = nested
        self.scope_arrays = scope_arrays
        self.scope_vars = scope_vars
        self.variables = variables
        self.accesses = accesses

        self.sdfg_inputs = {}
        self.sdfg_outputs = {}

        # Tmp fix for missing state symbol propatation
        self.symbols = symbols

        # Disallow keywords
        for stmt in _DISALLOWED_STMTS:
            setattr(self, 'visit_' + stmt, lambda n: _disallow_stmt(self, n))

    def parse_tasklet(self,
                      tasklet_ast: TaskletType,
                      name: Optional[str] = None):
        """ Parses the AST of a tasklet and returns the tasklet node, as well as input and output memlets.
            :param tasklet_ast: The Tasklet's Python AST to parse.
            :param name: Optional name to use as prefix for tasklet.
            :return: 3-tuple of (Tasklet node, input memlets, output memlets).
            @rtype: Tuple[Tasklet, Dict[str, Memlet], Dict[str, Memlet]]
        """
        # Should return a tasklet object (with connectors)
        self.visit(tasklet_ast)

        # Location identifier
        locinfo = dtypes.DebugInfo(tasklet_ast.lineno, tasklet_ast.col_offset,
                                   tasklet_ast.body[-1].lineno,
                                   tasklet_ast.body[-1].col_offset,
                                   self.filename)

        # Determine tasklet name (either declared as a function or use line #)
        if name is not None:
            name += '_' + str(tasklet_ast.lineno)
        else:
            name = getattr(tasklet_ast, 'name',
                           'tasklet_%d' % tasklet_ast.lineno)

        if self.lang is None:
            self.lang = dtypes.Language.Python

        t = self.state.add_tasklet(name,
                                   set(self.inputs.keys()),
                                   set(self.outputs.keys()),
                                   self.extcode or tasklet_ast.body,
                                   language=self.lang,
                                   code_global=self.globalcode,
                                   code_init=self.initcode,
                                   code_exit=self.exitcode,
                                   location=self.location,
                                   debuginfo=locinfo)

        return t, self.inputs, self.outputs, self.accesses

    def _add_access(
            self,
            name: str,
            rng: subsets.Range,
            access_type: str,  # 'r' or 'w'
            target: Union[ast.Name, ast.Subscript],
            new_name: str = None,
            arr_type: data.Data = None) -> str:
        if access_type not in ('r', 'w'):
            raise ValueError("Access type {} is invalid".format(access_type))
        if new_name:
            var_name = new_name
        elif target:
            var_name = "__tmp_{l}_{c}".format(l=target.lineno,
                                              c=target.col_offset)
        else:
            var_name = self.sdfg.temp_data_name()

        parent_name = self.scope_vars[name]
        parent_array = self.scope_arrays[parent_name]
        if _subset_has_indirection(rng):
            squeezed_rng = list(range(len(rng)))
            shape = parent_array.shape
            strides = [parent_array.strides[d] for d in squeezed_rng]
            # TODO: Why is squeezed_rng an index in the first place?
            squeezed_rng = subsets.Range([(i, i, 1) for i in squeezed_rng])
        else:
            ignore_indices = []
            sym_rng = []
            for i, r in enumerate(rng):
                for s, sr in self.symbols.items():
                    if s in symbolic.symlist(r).values():
                        ignore_indices.append(i)
                        sym_rng.append(sr)

            if ignore_indices:
                tmp_memlet = Memlet.simple(parent_name, rng)
                use_dst = True if access_type == 'w' else False
                for s, r in self.symbols.items():
                    tmp_memlet = propagate_subset([tmp_memlet],
                                                  parent_array, [s],
                                                  r,
                                                  use_dst=use_dst)

            squeezed_rng = copy.deepcopy(rng)
            non_squeezed = squeezed_rng.squeeze(ignore_indices)
            # TODO: Need custom shape computation here
            shape = squeezed_rng.size()
            for i, sr in zip(ignore_indices, sym_rng):
                iMin, iMax, step = sr.ranges[0]
                ts = rng.tile_sizes[i]
                sqz_idx = squeezed_rng.ranges.index(rng.ranges[i])
                shape[sqz_idx] = ts * sympy.ceiling(
                    ((iMax.approx
                      if isinstance(iMax, symbolic.SymExpr) else iMax) + 1 -
                     (iMin.approx if isinstance(iMin, symbolic.SymExpr) else
                      iMin)) / (step.approx if isinstance(
                          step, symbolic.SymExpr) else step))
            # squeezed_rng = copy.deepcopy(rng)
            # non_squeezed = squeezed_rng.squeeze()
            # shape = squeezed_rng.size()
            if non_squeezed:
                strides = [parent_array.strides[d] for d in non_squeezed]
            else:
                strides = [1]
        dtype = parent_array.dtype

        if arr_type is None:
            arr_type = type(parent_array)
        if arr_type == data.Scalar:
            self.sdfg.add_scalar(var_name, dtype)
        elif arr_type == data.Array:
            self.sdfg.add_array(var_name, shape, dtype, strides=strides)
        elif arr_type == data.Stream:
            self.sdfg.add_stream(var_name, dtype)
        else:
            raise NotImplementedError(
                "Data type {} is not implemented".format(arr_type))

        self.accesses[(name, rng, access_type)] = (var_name, squeezed_rng)

        inner_indices = set()
        for n, r in reversed(list(enumerate(squeezed_rng))):
            if r == rng[n]:
                inner_indices.add(n)

        if access_type == 'r':
            if _subset_has_indirection(rng):
                self.sdfg_inputs[var_name] = (dace.Memlet.from_array(
                    parent_name, parent_array), inner_indices)
            else:
                self.sdfg_inputs[var_name] = (dace.Memlet.simple(
                    parent_name, rng), inner_indices)
        else:
            if _subset_has_indirection(rng):
                self.sdfg_outputs[var_name] = (dace.Memlet.from_array(
                    parent_name, parent_array), inner_indices)
            else:
                self.sdfg_outputs[var_name] = (dace.Memlet.simple(
                    parent_name, rng), inner_indices)

        return (var_name, squeezed_rng)

    def _add_read_access(self,
                         name: str,
                         rng: subsets.Range,
                         target: Union[ast.Name, ast.Subscript],
                         new_name: str = None,
                         arr_type: data.Data = None):

        if (name, rng, 'w') in self.accesses:
            return self.accesses[(name, rng, 'w')]
        elif (name, rng, 'r') in self.accesses:
            return self.accesses[(name, rng, 'r')]
        elif name in self.variables:
            return (self.variables[name], None)
        elif name in self.scope_vars:
            # TODO: Does the TaskletTransformer need the double slice fix?
            new_name, new_rng = self._add_access(name, rng, 'r', target,
                                                 new_name, arr_type)
            return (new_name, new_rng)
        else:
            raise NotImplementedError

    def _add_write_access(self,
                          name: str,
                          rng: subsets.Range,
                          target: Union[ast.Name, ast.Subscript],
                          new_name: str = None,
                          arr_type: data.Data = None):

        if (name, rng, 'w') in self.accesses:
            return self.accesses[(name, rng, 'w')]
        elif name in self.variables:
            return (self.variables[name], None)
        elif (name, rng, 'r') in self.accesses or name in self.scope_vars:
            return self._add_access(name, rng, 'w', target, new_name, arr_type)
        else:
            raise NotImplementedError

    def _get_range(self, node: Union[ast.Name, ast.Subscript, ast.Call],
                   name: str):
        if isinstance(node, ast.Name):
            actual_node = copy.deepcopy(node)
            actual_node.id = name
            expr: MemletExpr = ParseMemlet(self, {
                **self.sdfg.arrays,
                **self.scope_arrays,
                **self.defined
            }, actual_node)
            rng = expr.subset
        elif isinstance(node, ast.Subscript):
            actual_node = copy.deepcopy(node)
            if isinstance(actual_node.value, ast.Call):
                actual_node.value.func.id = name
            else:
                actual_node.value.id = name
            expr: MemletExpr = ParseMemlet(self, {
                **self.sdfg.arrays,
                **self.scope_arrays,
                **self.defined
            }, actual_node)
            rng = expr.subset
        elif isinstance(node, ast.Call):
            rng = dace.subsets.Range.from_array({
                **self.sdfg.arrays,
                **self.scope_arrays
            }[name])
        else:
            raise NotImplementedError

        return rng

    def _update_names(self,
                      node: Union[ast.Name, ast.Subscript, ast.Call],
                      name: str,
                      name_subscript: bool = False):
        if isinstance(node, ast.Name):
            node.id = name
        elif isinstance(node, ast.Subscript):
            if isinstance(node.value, ast.Call):
                node = node.value
                node.func.id = name
            elif name_subscript:
                node = node.value
                node.id = name
            else:
                node.value.id = name
        elif isinstance(node, ast.Call):
            node.func.id = name
        else:
            raise NotImplementedError

        return node

    def visit_TopLevelExpr(self, node):
        if isinstance(node.value, ast.BinOp):
            if isinstance(node.value.op, (ast.LShift, ast.RShift)):
                variables = {**self.variables, **self.scope_vars}
                target = node.value.right
                name = rname(target)
                name_sub = False
                if isinstance(node.value.op, ast.LShift):
                    squeezed_rng = None
                    if self.nested:
                        real_name = variables[name]
                        rng = self._get_range(target, real_name)
                        name, squeezed_rng = self._add_read_access(
                            name, rng, target)
                        if squeezed_rng is not None:
                            name_sub = True
                    else:
                        if name in variables:
                            name = variables[name]
                    node.value.right = self._update_names(
                        node.value.right, name, name_subscript=name_sub)
                    connector, memlet = parse_memlet(self, node.value.right,
                                                     node.value.left,
                                                     self.sdfg.arrays)
                    # Fix memlet with correct subset
                    if squeezed_rng is not None:
                        # TODO: Fix for `contains_sympy_functions`
                        # not liking ints
                        memlet.subset = subsets.Range([
                            (symbolic.pystr_to_symbolic(b),
                             symbolic.pystr_to_symbolic(e),
                             symbolic.pystr_to_symbolic(s))
                            for b, e, s in squeezed_rng.ranges
                        ])
                    if self.nested and _subset_has_indirection(rng):
                        memlet = dace.Memlet.simple(memlet.data, rng)
                    if connector in self.inputs or connector in self.outputs:
                        raise DaceSyntaxError(
                            self, node,
                            'Local variable is already a tasklet input or output'
                        )
                    self.inputs[connector] = memlet
                    return None  # Remove from final tasklet code
                elif isinstance(node.value.op, ast.RShift):
                    squeezed_rng = None
                    if self.nested:
                        real_name = variables[name]
                        rng = self._get_range(target, real_name)
                        name, squeezed_rng = self._add_write_access(
                            name, rng, target)
                        if squeezed_rng is not None:
                            name_sub = True
                    else:
                        if name in variables:
                            name = variables[name]
                    node.value.right = self._update_names(
                        node.value.right, name, name_subscript=name_sub)
                    connector, memlet = parse_memlet(self, node.value.left,
                                                     node.value.right,
                                                     self.sdfg.arrays)
                    # Fix memlet with correct subset
                    if squeezed_rng is not None:
                        # TODO: Fix for `contains_sympy_functions`
                        # not liking ints
                        memlet.subset = subsets.Range([
                            (symbolic.pystr_to_symbolic(b),
                             symbolic.pystr_to_symbolic(e),
                             symbolic.pystr_to_symbolic(s))
                            for b, e, s in squeezed_rng.ranges
                        ])
                    if self.nested and _subset_has_indirection(rng):
                        memlet = dace.Memlet.simple(memlet.data, rng)
                    if self.nested and name in self.sdfg_outputs:
                        out_memlet = self.sdfg_outputs[name][0]
                        out_memlet.volume = memlet.volume
                        out_memlet.dynamic = memlet.dynamic
                        out_memlet.wcr = memlet.wcr
                        out_memlet.wcr_nonatomic = memlet.wcr_nonatomic
                    if connector in self.inputs or connector in self.outputs:
                        raise DaceSyntaxError(
                            self, node,
                            'Local variable is already a tasklet input or output'
                        )
                    self.outputs[connector] = memlet
                    return None  # Remove from final tasklet code
        elif isinstance(node.value, ast.Str):
            return self.visit_TopLevelStr(node.value)

        return self.generic_visit(node)

    # Detect external tasklet code
    def visit_TopLevelStr(self, node: ast.Str):
        if self.extcode != None:
            raise DaceSyntaxError(
                self, node,
                'Cannot provide more than one intrinsic implementation ' +
                'for tasklet')
        self.extcode = node.s

        # TODO: Should get detected by _parse_Tasklet()
        if self.lang is None:
            self.lang = dtypes.Language.CPP

        return node

    def visit_Name(self, node: ast.Name):
        # If accessing a symbol, add it to the SDFG symbol list
        if (isinstance(node.ctx, ast.Load) and node.id in self.defined
                and isinstance(self.defined[node.id], symbolic.symbol)):
            if node.id not in self.sdfg.symbols:
                self.sdfg.add_symbol(node.id, self.defined[node.id].dtype)
        return self.generic_visit(node)


class ProgramVisitor(ExtNodeVisitor):
    """ A visitor that traverses a data-centric Python program AST and
        constructs an SDFG.
    """
    def __init__(self,
                 name: str,
                 filename: str,
                 line_offset: int,
                 col_offset: int,
                 global_vars: Dict[str, Any],
                 constants: Dict[str, Any],
                 scope_arrays: Dict[str, data.Data],
                 scope_vars: Dict[str, str],
                 map_symbols: Set[Union[str, 'symbol']] = None,
                 other_sdfgs: Dict[str, Union[SDFG, 'DaceProgram']] = None,
                 nested: bool = False,
                 tmp_idx: int = 0,
                 strict: Optional[bool] = None):
        """ ProgramVisitor init method

        Arguments:
            name {str} -- Name of DaCe program
            filename {str} -- Name of file containing DaCe program
            line_offset {int} -- Line where DaCe program is called
            col_offset {int} -- Column where DaCe program is called
            global_vars {Dict[str, Any]} -- Global variables
            constants {Dict[str, Any]} -- Constant values
            scope_arrays {Dict[str, data.Data]} -- Scope arrays
            scope_vars {Dict[str, str]} -- Scope variables
            other_sdfgs {Dict[str, Union[SDFG, DaceProgram]]} -- Other SDFGs
            strict {bool} -- Whether to apply strict transforms after parsing nested dace programs

        Keyword Arguments:
            nested {bool} -- True, if SDFG is nested (default: {False})
            tmp_idx {int} -- First idx for tmp transient names (default: {0})
        """

        self.filename = filename
        if nested:
            self.name = "{n}_{l}_{c}".format(n=name,
                                             l=line_offset,
                                             c=col_offset)
        else:
            self.name = name

        self.globals = global_vars
        self.other_sdfgs = other_sdfgs
        self.nested = nested
        self.strict = strict

        # Keeps track of scope arrays, numbers, variables and accesses
        self.scope_arrays = OrderedDict()
        self.scope_arrays.update(scope_arrays)
        self.scope_vars = {k: k for k in scope_arrays.keys()}
        self.scope_vars.update(scope_vars)
        self.numbers = dict()  # Dict[str, str]
        self.variables = dict()  # Dict[str, str]
        self.accesses = dict()
        self.views: Dict[str, str] = {}  # Keeps track of views
        self.nested_closure_arrays: Dict[str, Tuple[Any, data.Data]] = {}

        # Keep track of map symbols from upper scopes
        map_symbols = map_symbols or set()
        self.map_symbols = set()
        self.map_symbols.update(map_symbols)

        # Entry point to the program
        # self.program = None
        self.sdfg = SDFG(self.name)
        if not self.nested:
            self.sdfg.arrays.update(scope_arrays)
            for arr in self.sdfg.arrays.values():
                for sym in arr.free_symbols:
                    if sym.name not in self.sdfg.symbols:
                        self.sdfg.add_symbol(sym.name, sym.dtype)
        self.sdfg._temp_transients = tmp_idx
        self.last_state = self.sdfg.add_state('init', is_start_state=True)
        self.inputs = {}
        self.outputs = {}
        self.current_lineinfo = dtypes.DebugInfo(line_offset, col_offset,
                                                 line_offset, col_offset,
                                                 filename)

        # Add constants
        for cstname, cstval in constants.items():
            self.sdfg.add_constant(cstname, cstval)

        # Add symbols
        for arr in scope_arrays.values():
            self.scope_vars.update(
                {str(k): self.globals[str(k)]
                 for k in arr.free_symbols})

        # Disallow keywords
        for stmt in _DISALLOWED_STMTS:
            setattr(self, 'visit_' + stmt, lambda n: _disallow_stmt(self, n))

        # Loop status
        self.loop_idx = -1
        self.continue_states = []
        self.break_states = []

        # Tmp fix for missing state symbol propagation
        self.symbols = dict()

    def visit(self, node: ast.AST):
        """Visit a node."""
        if hasattr(node, 'lineno'):
            self.current_lineinfo = dtypes.DebugInfo(node.lineno,
                                                     node.col_offset,
                                                     node.lineno,
                                                     node.col_offset,
                                                     self.filename)
        return super().visit(node)

    def parse_program(self, program: ast.FunctionDef, is_tasklet: bool = False):
        """ Parses a DaCe program or tasklet

        Arguments:
            program {ast.FunctionDef} -- DaCe program or tasklet

        Keyword Arguments:
            is_tasklet {bool} -- True, if program is tasklet (default: {False})

        Returns:
            Tuple[SDFG, Dict, Dict] -- Parsed SDFG, its inputs and outputs
        """

        if is_tasklet:
            program.decorator_list = []
            self.visit_FunctionDef(program)
        else:
            for stmt in program.body:
                self.visit_TopLevel(stmt)
        if len(self.sdfg.nodes()) == 0:
            self.sdfg.add_state("EmptyState")

        # Handle return values
        # Assignments to return values become __return* arrays
        for vname, arrname in self.variables.items():
            if vname.startswith('__return'):
                if isinstance(self.sdfg.arrays[arrname], data.View):
                    # In case of a view, make a copy
                    desc = self.sdfg.arrays[arrname]
                    return_state = self._add_state()
                    r = return_state.add_read(arrname)
                    w = return_state.add_write(vname)
                    if vname not in self.sdfg.arrays:
                        self.sdfg.add_array(
                            vname,
                            desc.shape,
                            desc.dtype,
                            storage=desc.storage,
                            transient=False,
                            strides=desc.strides,
                            offset=desc.offset,
                            debuginfo=desc.debuginfo,
                            total_size=desc.total_size,
                            allow_conflicts=desc.allow_conflicts)
                    return_state.add_nedge(r, w, Memlet(vname))
                else:
                    # Other cases can be replaced with return value directly
                    self.sdfg.replace(arrname, vname)

        # Return values become non-transient (accessible by the outside)
        for arrname, arr in self.sdfg.arrays.items():
            if arrname.startswith('__return'):
                arr.transient = False
                self.outputs[arrname] = Memlet.from_array(arrname, arr)
        ####

        # Map view access nodes to their respective data
        for state in self.sdfg.nodes():
            for vnode in list(state.data_nodes()):
                if vnode.data in self.views:
                    if state.in_degree(vnode) == 0:
                        aname = self.views[vnode.data]
                        arr = self.sdfg.arrays[aname]
                        r = state.add_read(aname)
                        state.add_nedge(r, vnode, Memlet.from_array(aname, arr))
                    elif state.out_degree(vnode) == 0:
                        aname = self.views[vnode.data]
                        arr = self.sdfg.arrays[aname]
                        w = state.add_write(aname)
                        state.add_nedge(vnode, w, Memlet.from_array(aname, arr))
                    else:
                        raise ValueError(f'View "{vnode.data}" already has'
                                         'both incoming and outgoing edges')

        # Try to replace transients with their python-assigned names
        for pyname, arrname in self.variables.items():
            if arrname in self.sdfg.arrays:
                if self.sdfg.arrays[arrname].transient:
                    if (pyname and dtypes.validate_name(pyname)
                            and pyname not in self.sdfg.arrays):
                        self.sdfg.replace(arrname, pyname)

        return self.sdfg, self.inputs, self.outputs, self.symbols

    @property
    def defined(self):
        # Check parent SDFG arrays first
        result = {}
        result.update({
            k: v
            for k, v in self.globals.items() if isinstance(v, symbolic.symbol)
        })
        result.update({
            k: self.sdfg.arrays[v]
            for k, v in self.scope_vars.items() if v in self.sdfg.arrays
        })
        result.update({
            k: self.scope_arrays[v]
            for k, v in self.scope_vars.items() if v in self.scope_arrays
        })
        result.update({
            k: self.sdfg.arrays[v]
            for k, v in self.variables.items() if v in self.sdfg.arrays
        })
        result.update({
            v: self.sdfg.arrays[v]
            for _, v in self.variables.items() if v in self.sdfg.arrays
        })
        # TODO: Is there a case of a variable-symbol?
        result.update({
            k: self.sdfg.symbols[v]
            for k, v in self.variables.items() if v in self.sdfg.symbols
        })

        return result

    def _add_state(self, label=None):
        state = self.sdfg.add_state(label)
        if self.last_state is not None:
            self.sdfg.add_edge(self.last_state, state, dace.InterstateEdge())
        self.last_state = state
        return state

    def _parse_arg(self, arg: Any, as_list=True):
        """ Parse possible values to slices or objects that can be used in
            the SDFG API. """
        if isinstance(arg, ast.Subscript) and rname(arg) == '_':
            # TODO: Refactor to return proper symbols and not strings.
            rng = dace.subsets.Range(
                astutils.subscript_to_slice(arg, self.sdfg.arrays)[1])
            repldict = dict()
            for sname in rng.free_symbols:
                if sname in self.defined:
                    repldict[sname] = self.defined[sname]
            if repldict:
                rng.replace(repldict)
            result = rng.string_list()
            if as_list is False and len(result) == 1:
                return result[0]
            return result

        return arg

    def _decorator_or_annotation_params(
            self, node: ast.FunctionDef) -> List[Tuple[str, Any]]:
        """ Returns a list of parameters, either from the function parameters
            and decorator arguments or parameters and their annotations (type
            hints).
            :param node: The given function definition node.
            :return: A list of 2-tuples (name, value).
        """
        # If the arguments are defined in the decorator
        dec = node.decorator_list[0]
        if 'args' in dir(dec) and len(dec.args) > 0:
            # If it's one argument of the form of ND range, e.g., "_[0:M, 0:N]"
            parg0 = self._parse_arg(dec.args[0])
            if isinstance(parg0, list):
                args = parg0
            else:
                args = [self._parse_arg(arg) for arg in dec.args]
        else:  # Otherwise, use annotations
            args = [
                self._parse_arg(arg.annotation, as_list=False)
                for arg in node.args.args
            ]

        result = [(rname(arg), argval)
                  for arg, argval in zip(node.args.args, args)]

        # Ensure all arguments are annotated
        if len(result) != len(node.args.args):
            raise DaceSyntaxError(
                self, node,
                'All arguments in primitive %s must be annotated' % node.name)
        return result

    def _parse_subprogram(self,
                          name,
                          node,
                          is_tasklet=False,
                          extra_symbols=None,
                          extra_map_symbols=None):
        extra_symbols = extra_symbols or {}
        extra_map_symbols = extra_map_symbols or set()
        map_symbols = self.map_symbols.union(extra_map_symbols)
        local_vars = {}
        local_vars.update(self.globals)
        local_vars.update(extra_symbols)
        pv = ProgramVisitor(name=name,
                            filename=self.filename,
                            line_offset=node.lineno,
                            col_offset=node.col_offset,
                            global_vars=local_vars,
                            constants=self.sdfg.constants,
                            scope_arrays={
                                **self.scope_arrays,
                                **self.sdfg.arrays
                            },
                            scope_vars={
                                **self.scope_vars,
                                **self.variables,
                            },
                            map_symbols=map_symbols,
                            other_sdfgs=self.other_sdfgs,
                            nested=True,
                            tmp_idx=self.sdfg._temp_transients + 1)

        return pv.parse_program(node, is_tasklet)

    def _symbols_from_params(
            self, params: List[Tuple[str, Union[str, dtypes.typeclass]]],
            memlet_inputs: Dict[str, Memlet]) -> Dict[str, symbolic.symbol]:
        """
        Returns a mapping between symbol names to their type, as a symbol 
        object to maintain compatibility with global symbols. Used to maintain 
        typed symbols in SDFG scopes (e.g., map, consume).
        """
        from dace.codegen.tools.type_inference import infer_expr_type
        result = {}

        # Add map inputs first
        dyn_inputs = {}
        for name, val in memlet_inputs.items():
            dyn_inputs[name] = symbolic.symbol(
                name, self.scope_arrays[val.data].dtype)
        result.update(dyn_inputs)

        for name, val in params:
            if isinstance(val, dtypes.typeclass):
                result[name] = symbolic.symbol(name, dtype=val)
            else:
                values = str(val).split(':')
                if len(values) == 1:
                    result[name] = symbolic.symbol(
                        name,
                        infer_expr_type(values[0], {
                            **self.globals,
                            **dyn_inputs
                        }))
                elif len(values) == 2:
                    result[name] = symbolic.symbol(
                        name,
                        dtypes.result_type_of(
                            infer_expr_type(values[0], {
                                **self.globals,
                                **dyn_inputs
                            }),
                            infer_expr_type(values[1], {
                                **self.globals,
                                **dyn_inputs
                            })))
                elif len(values) == 3:
                    result[name] = symbolic.symbol(
                        name,
                        infer_expr_type(values[0], {
                            **self.globals,
                            **dyn_inputs
                        }))
                else:
                    raise DaceSyntaxError(
                        self, None,
                        "Invalid number of arguments in a range iterator. "
                        "You may use up to 3 arguments (start:stop:step).")

        return result

    def visit_FunctionDef(self, node: ast.FunctionDef):
        # Supported decorated function types: map, mapscope, consume,
        # consumescope, tasklet, program

        if len(node.decorator_list) > 1:
            raise DaceSyntaxError(
                self, node,
                'Exactly one DaCe decorator is allowed on a function')
        if len(node.decorator_list) == 0:
            dec = 'dace.tasklet'
        else:
            dec = rname(node.decorator_list[0])

        # Create a new state for the statement
        state = self._add_state("s{l}_{c}".format(l=node.lineno,
                                                  c=node.col_offset))

        # Define internal node for reconnection
        internal_node = None

        # Select primitive according to function type
        if dec == 'dace.tasklet':  # Tasklet
            internal_node, inputs, outputs, sdfg_inp, sdfg_out = self._parse_tasklet(
                state, node)

            # Add memlets
            self._add_dependencies(state, internal_node, None, None, inputs,
                                   outputs)
            self.inputs.update(sdfg_inp)
            self.outputs.update(sdfg_out)

        elif dec.startswith('dace.map') or dec.startswith(
                'dace.consume'):  # Scope or scope+tasklet
            if 'map' in dec:
                params = self._decorator_or_annotation_params(node)
                params, map_inputs = self._parse_map_inputs(
                    node.name, params, node)
                map_symbols = self._symbols_from_params(params, map_inputs)
                entry, exit = state.add_map(node.name,
                                            ndrange=params,
                                            debuginfo=self.current_lineinfo)
            elif 'consume' in dec:
                (stream_name, stream_elem, PE_tuple, condition,
                 chunksize) = self._parse_consume_inputs(node)
                params = [
                    PE_tuple, (stream_elem, self.sdfg.arrays[stream_name].dtype)
                ]
                map_inputs = {}
                map_symbols = set()
                entry, exit = state.add_consume(node.name,
                                                PE_tuple,
                                                condition,
                                                chunksize=chunksize,
                                                debuginfo=self.current_lineinfo)

            if dec.endswith('scope'):  # @dace.mapscope or @dace.consumescope
                # TODO: Now that we return the nested for-loop symbols,
                # can we use them for something here?
                sdfg, inputs, outputs, _ = self._parse_subprogram(
                    node.name,
                    node,
                    extra_symbols=self._symbols_from_params(params, map_inputs),
                    extra_map_symbols=map_symbols)
            else:  # Scope + tasklet (e.g., @dace.map)
                name = "{}_body".format(entry.label)
                # TODO: Now that we return the nested for-loop symbols,
                # can we use them for something here?
                sdfg, inputs, outputs, _ = self._parse_subprogram(
                    name,
                    node,
                    True,
                    extra_symbols=self._symbols_from_params(params, map_inputs),
                    extra_map_symbols=map_symbols)

            internal_node = state.add_nested_sdfg(
                sdfg,
                self.sdfg,
                set(inputs.keys()),
                set(outputs.keys()),
                debuginfo=self.current_lineinfo)
            self._add_nested_symbols(internal_node)

            # If consume scope, inject stream inputs to the internal SDFG
            if 'consume' in dec:
                free_symbols_before = copy.copy(sdfg.free_symbols)
                self._inject_consume_memlets(dec, entry, inputs, internal_node,
                                             sdfg, state, stream_elem,
                                             stream_name)
                # Remove symbols defined after injection
                syms_to_remove = free_symbols_before - sdfg.free_symbols
                syms_to_remove.add(stream_elem)
                for sym in syms_to_remove:
                    del internal_node.symbol_mapping[sym]
                    del sdfg.symbols[sym]

            # Connect internal node with scope/access nodes
            self._add_dependencies(state, internal_node, entry, exit, inputs,
                                   outputs, map_inputs)

        elif dec == 'dace.program':  # Nested SDFG
            raise DaceSyntaxError(
                self, node, 'Nested programs must be '
                'defined outside existing programs')
        else:
            raise DaceSyntaxError(self, node, 'Unsupported function decorator')

    def _inject_consume_memlets(self, dec, entry, inputs, internal_node, sdfg,
                                state, stream_elem, stream_name):
        """ Inject stream inputs to subgraph when creating a consume scope. """

        # Inject element to internal SDFG arrays
        ntrans = sdfg.temp_data_name()
        sdfg.add_array(ntrans, [1], self.sdfg.arrays[stream_name].dtype)
        internal_memlet = dace.Memlet.simple(ntrans, subsets.Indices([0]))
        external_memlet = dace.Memlet.simple(stream_name,
                                             subsets.Indices([0]),
                                             num_accesses=-1)

        # Inject to internal tasklet
        if not dec.endswith('scope'):
            injected_node_count = 0
            for s in sdfg.nodes():
                for n in s.nodes():
                    if isinstance(n, nodes.Tasklet):
                        n.add_in_connector(stream_elem)
                        rnode = s.add_read(ntrans,
                                           debuginfo=self.current_lineinfo)
                        s.add_edge(rnode, None, n, stream_elem, internal_memlet)
                        injected_node_count += 1
            assert injected_node_count == 1

        # Inject to nested SDFG node
        internal_node.add_in_connector(ntrans)
        stream_node = state.add_read(stream_name,
                                     debuginfo=self.current_lineinfo)
        state.add_edge_pair(entry,
                            internal_node,
                            stream_node,
                            external_memlet,
                            scope_connector='stream',
                            internal_connector=ntrans)

        # Mark as input so that no extra edges are added
        inputs[ntrans] = None

    def _parse_for_indices(self, node: ast.Expr):
        """Parses the indices of a for-loop statement

        Arguments:
            node {ast.Expr} -- Target of ast.For node

        Raises:
            DaceSyntaxError: If target is not ast.Tuple
            DaceSyntaxError: If index is not ast.Name
            DaceSyntaxError: If index ID is duplicate

        Returns:
            List[str] -- List of index IDs
        """

        if not isinstance(node, (ast.Name, ast.Tuple)):
            raise DaceSyntaxError(
                self, node, "Target of ast.For must be a name or a tuple")

        if isinstance(node, ast.Name):
            elts = (node, )
        else:
            elts = node.elts

        indices = []
        for n in elts:
            if not isinstance(n, ast.Name):
                raise DaceSyntaxError(self, n,
                                      "For-loop iterator must be ast.Name")
            idx_id = n.id
            if idx_id in indices:
                raise DaceSyntaxError(
                    self, n,
                    "Duplicate index id ({}) in for-loop".format(idx_id))
            indices.append(idx_id)

        return indices

    def _parse_value(self, node: Union[ast.Name, ast.Num, ast.Constant]):
        """Parses a value

        Arguments:
            node {Union[ast.Name, ast.Num, ast.Constant]} -- Value node

        Raises:
            DaceSyntaxError: If node is not ast.Name or ast.Num/Constant

        Returns:
            str -- Value id or number as string
        """

        if isinstance(node, ast.Name):
            return node.id
        elif isinstance(node, ast.Num):
            return str(node.n)
        elif isinstance(node, ast.Constant):
            return str(node.value)
        else:
            return str(self.visit(node))

    def _parse_slice(self, node: ast.Slice):
        """Parses a range

        Arguments:
            node {ast.Slice} -- Slice node

        Returns:
            Tuple[str] -- Range in (from, to, step) format
        """

        return (self._parse_value(node.lower), self._parse_value(node.upper),
                self._parse_value(node.step) if node.step is not None else "1")

    def _parse_index_as_range(self, node: Union[ast.Index, ast.Tuple]):
        """
        Parses an index as range
        :param node: Index node
        :return: Range in (from, to, step) format
        """
        if isinstance(node, ast.Index):
            val = self._parse_value(node.value)
        elif isinstance(node, ast.Tuple):
            val = self._parse_value(node.elts)
        else:
            val = self._parse_value(node)
        return (val, val, "1")

    def _parse_for_iterator(self, node: ast.Expr):
        """Parses the iterator of a for-loop statement

        Arguments:
            node {ast.Expr} -- Iterator (iter) of ast.For node

        Raises:
            DaceSyntaxError: If iterator is not ast.Subscript
            DaceSyntaxError: If iterator type is not supported
            NotImplementedError: If iterator type is not implemented

        Returns:
            Tuple[str, List[str], List[ast.AST]] -- Iterator type, iteration 
                                                    ranges, and AST versions of
                                                    the ranges
        """

        if not isinstance(node, (ast.Call, ast.Subscript)):
            raise DaceSyntaxError(
                self, node,
                "Iterator of ast.For must be a function or a subscript")

        iterator = rname(node)

        ast_ranges = []

        if iterator not in {'range', 'parrange', 'dace.map'}:
            raise DaceSyntaxError(self, node,
                                  "Iterator {} is unsupported".format(iterator))
        elif iterator in ['range', 'parrange']:
            # AST nodes for common expressions
            zero = ast.parse('0').body[0]
            one = ast.parse('1').body[0]

            def visit_ast_or_value(arg):
                ast_res = self._visit_ast_or_value(arg)
                val_res = self._parse_value(ast_res)
                return val_res, ast_res

            if len(node.args) == 1:  # (par)range(stop)
                valr, astr = visit_ast_or_value(node.args[0])
                ranges = [('0', valr, '1')]
                ast_ranges = [(zero, astr, one)]
            elif len(node.args) == 2:  # (par)range(start, stop)
                valr0, astr0 = visit_ast_or_value(node.args[0])
                valr1, astr1 = visit_ast_or_value(node.args[1])
                ranges = [(valr0, valr1, '1')]
                ast_ranges = [(astr0, astr1, one)]
            elif len(node.args) == 3:  # (par)range(start, stop, step)
                valr0, astr0 = visit_ast_or_value(node.args[0])
                valr1, astr1 = visit_ast_or_value(node.args[1])
                valr2, astr2 = visit_ast_or_value(node.args[2])
                ranges = [(valr0, valr1, valr2)]
                ast_ranges = [(astr0, astr1, astr2)]
            else:
                raise DaceSyntaxError(
                    self, node,
                    'Invalid number of arguments for "%s"' % iterator)
            if iterator == 'parrange':
                iterator = 'dace.map'
        else:
            ranges = []
            if isinstance(node.slice, (ast.Tuple, ast.ExtSlice)):
                for s in node.slice.dims:
                    ranges.append(self._parse_slice(s))
            elif isinstance(node.slice, ast.Slice):
                ranges.append(self._parse_slice(node.slice))
            else:  # isinstance(node.slice, ast.Index) is True
                ranges.append(self._parse_index_as_range(node.slice))

        return (iterator, ranges, ast_ranges)

    def _parse_map_inputs(
            self, name: str, params: List[Tuple[str, str]],
            node: ast.AST) -> Tuple[Dict[str, str], Dict[str, Memlet]]:
        """ Parse map parameters for data-dependent inputs, modifying the
            parameter dictionary and returning relevant memlets.
            :return: A 2-tuple of (parameter dictionary, mapping from connector
                     name to memlet).
        """
        new_params = []
        map_inputs = {}
        for k, v in params:
            vsp = list(v.split(':'))
            for i, (val, vid) in enumerate(zip(vsp, 'best')):
                # Walk through expression, find functions and replace with
                # variables
                ctr = 0
                repldict = {}
                symval = pystr_to_symbolic(val)

                for atom in symval.free_symbols:
                    if symbolic.issymbolic(atom, self.sdfg.constants):
                        # Check for undefined variables
                        if str(atom) not in self.defined:
                            raise DaceSyntaxError(
                                self, node, 'Undefined variable "%s"' % atom)
                        # Add to global SDFG symbols
                        if str(atom) not in self.sdfg.symbols:
                            self.sdfg.add_symbol(str(atom), atom.dtype)

                for expr in symbolic.swalk(symval):
                    if symbolic.is_sympy_userfunction(expr):
                        # If function contains a function
                        if any(
                                symbolic.contains_sympy_functions(a)
                                for a in expr.args):
                            raise DaceSyntaxError(
                                self, node,
                                'Indirect accesses not supported in map ranges')
                        arr = expr.func.__name__
                        newvar = '__%s_%s%d' % (name, vid, ctr)
                        repldict[arr] = newvar
                        # Create memlet
                        args = ','.join([str(a) for a in expr.args])
                        if arr in self.variables:
                            arr = self.variables[arr]
                        if arr not in self.sdfg.arrays:
                            rng = subsets.Range.from_string(args)
                            args = str(rng)
                        map_inputs[newvar] = Memlet.simple(arr, args)
                        # ','.join([str(a) for a in expr.args]))
                        ctr += 1
                # Replace functions with new variables
                for find, replace in repldict.items():
                    val = re.sub(r"%s\(.*?\)" % find, replace, val)
                vsp[i] = val

            new_params.append((k, ':'.join(vsp)))

        return new_params, map_inputs

    def _parse_consume_inputs(
            self, node: ast.FunctionDef
    ) -> Tuple[str, str, Tuple[str, str], str, str]:
        """ Parse consume parameters from AST.
            :return: A 5-tuple of Stream name, internal stream name,
                     (PE index, number of PEs), condition, chunk size.
        """

        # Consume scopes in Python are defined as functions with the following
        # syntax:
        # @dace.consume(<stream name>, <number of PEs>[, <quiescence condition>,
        #               <chunk size>)
        # def func(<internal stream element name>, <internal PE index name>):

        # Parse decorator
        dec = node.decorator_list[0]
        if hasattr(dec, 'args') and len(dec.args) >= 2:
            stream_name = self.visit(dec.args[0])
            num_PEs = pystr_to_symbolic(self.visit(dec.args[1]))
            if len(dec.args) >= 3:
                # TODO: Does not work if the condition uses arrays
                condition = astutils.unparse(dec.args[2])
            else:
                condition = None  # Run until stream is empty
            if len(dec.args) >= 4:
                chunksize = pystr_to_symbolic(self.visit(dec.args[3]))
            else:
                chunksize = 1
        else:
            raise DaceSyntaxError(
                self, node, 'Consume scope decorator must '
                'contain at least two arguments')

        # Parse function
        if len(node.args.args) != 2:
            raise DaceSyntaxError(
                self, node, 'Consume scope function must '
                'contain two arguments')

        stream_elem, PE_index = tuple(a.arg for a in node.args.args)

        return (stream_name, stream_elem, (PE_index, num_PEs), condition,
                chunksize)

    def _find_access(self, name: str, rng: subsets.Range, mode: str):
        for n, r, m in self.accesses:
            if n == name and m == mode:
                if r == rng:
                    return True
                elif r.covers(rng):
                    print("WARNING: New access {n}[{rng}] already covered by"
                          " {n}[{r}]".format(n=name, rng=rng, r=r))
                elif rng.covers(r):
                    print("WARNING: New access {n}[{rng}] covers previous"
                          " access {n}[{r}]".format(n=name, rng=rng, r=r))
                return False

    def _add_dependencies(self,
                          state: SDFGState,
                          internal_node: nodes.CodeNode,
                          entry_node: nodes.EntryNode,
                          exit_node: nodes.ExitNode,
                          inputs: Dict[str, Memlet],
                          outputs: Dict[str, Memlet],
                          map_inputs: Dict[str, Memlet] = None,
                          symbols: Dict[str, 'dace.symbol'] = dict()):

        # Parse map inputs (for memory-based ranges)
        if map_inputs:
            for conn, memlet in map_inputs.items():
                if self.nested:
                    # TODO: Make this work nested for-loops
                    new_name, _ = self._add_read_access(memlet.data,
                                                        memlet.subset, None)
                    memlet = Memlet.from_array(new_name,
                                               self.sdfg.arrays[new_name])
                else:
                    new_name = memlet.data

                read_node = state.add_read(new_name,
                                           debuginfo=self.current_lineinfo)
                entry_node.add_in_connector(conn)
                state.add_edge(read_node, None, entry_node, conn, memlet)

        # Parse internal node inputs and indirect memory accesses
        if inputs:
            for conn, v in inputs.items():
                if v is None:  # Input already handled outside
                    continue
                if isinstance(v, nodes.Tasklet):
                    # Create a code->code node
                    new_scalar = self.sdfg.temp_data_name()
                    if isinstance(internal_node, nodes.NestedSDFG):
                        dtype = internal_node.sdfg.arrays[conn].dtype
                    else:
                        raise SyntaxError('Cannot determine connector type for '
                                          'tasklet input dependency')
                    self.sdfg.add_scalar(new_scalar, dtype, transient=True)
                    accessnode = state.add_access(new_scalar)
                    state.add_edge(v, conn, accessnode, None,
                                   dace.Memlet.simple(new_scalar, '0'))
                    state.add_edge(accessnode, None, internal_node, conn,
                                   dace.Memlet.simple(new_scalar, '0'))
                    if entry_node is not None:
                        state.add_edge(entry_node, None, v, None, dace.Memlet())
                    continue

                if isinstance(v, tuple):
                    memlet, inner_indices = v
                else:
                    memlet, inner_indices = v, set()
                if memlet.data in self.sdfg.arrays:
                    arr = self.sdfg.arrays[memlet.data]
                else:
                    arr = self.scope_arrays[memlet.data]
                for s, r in symbols.items():
                    memlet = propagate_subset([memlet],
                                              arr, [s],
                                              r,
                                              use_dst=False)
                if _subset_has_indirection(memlet.subset, self):
                    read_node = entry_node
                    if entry_node is None:
                        read_node = state.add_read(
                            memlet.data, debuginfo=self.current_lineinfo)
                    add_indirection_subgraph(self.sdfg, state, read_node,
                                             internal_node, memlet, conn, self)
                    continue
                if memlet.data not in self.sdfg.arrays:
                    arr = self.scope_arrays[memlet.data]
                    if entry_node:
                        scope_memlet = propagate_memlet(state, memlet,
                                                        entry_node, True, arr)
                    else:
                        scope_memlet = copy.deepcopy(memlet)
                    irng = memlet.subset
                    orng = copy.deepcopy(scope_memlet.subset)
                    outer_indices = []
                    for n, (i, o) in enumerate(zip(irng, orng)):
                        if i == o and n not in inner_indices:
                            outer_indices.append(n)
                        elif n not in inner_indices:
                            inner_indices.add(n)
                    irng.pop(outer_indices)
                    orng.pop(outer_indices)
                    irng.offset(orng, True)
                    if (memlet.data, scope_memlet.subset, 'w') in self.accesses:
                        vname = self.accesses[(memlet.data, scope_memlet.subset,
                                               'w')][0]
                        memlet = Memlet.simple(vname, str(irng))
                    elif (memlet.data, scope_memlet.subset,
                          'r') in self.accesses:
                        vname = self.accesses[(memlet.data, scope_memlet.subset,
                                               'r')][0]
                        memlet = Memlet.simple(vname, str(irng))
                    else:
                        name = memlet.data
                        vname = "{c}_in_from_{s}{n}".format(
                            c=conn,
                            s=self.sdfg.nodes().index(state),
                            n=('_%s' %
                               state.node_id(entry_node) if entry_node else ''))
                        self.accesses[(name, scope_memlet.subset,
                                       'r')] = (vname, orng)
                        orig_shape = orng.size()
                        shape = [
                            d for i, d in enumerate(orig_shape)
                            if d != 1 or i in inner_indices
                        ]
                        strides = [
                            i for j, i in enumerate(arr.strides)
                            if j not in outer_indices
                        ]
                        strides = [
                            s
                            for i, (d, s) in enumerate(zip(orig_shape, strides))
                            if d != 1 or i in inner_indices
                        ]
                        if not shape:
                            shape = [1]
                            strides = [1]
                        # TODO: Formulate this better
                        if not strides:
                            strides = [arr.strides[-1]]
                        dtype = arr.dtype
                        if isinstance(memlet.data, data.Stream):
                            self.sdfg.add_stream(vname, dtype)
                        else:
                            self.sdfg.add_array(vname,
                                                shape,
                                                dtype,
                                                strides=strides)
                        self.inputs[vname] = (scope_memlet, inner_indices)
                        # self.inputs[vname] = (memlet.data, scope_memlet.subset, inner_indices)
                        memlet.data = vname
                        # memlet.subset.offset(memlet.subset, True, outer_indices)
                else:
                    vname = memlet.data

                read_node = state.add_read(vname,
                                           debuginfo=self.current_lineinfo)

                if entry_node is not None:
                    state.add_memlet_path(read_node,
                                          entry_node,
                                          internal_node,
                                          memlet=memlet,
                                          src_conn=None,
                                          dst_conn=conn)
                else:
                    state.add_edge(read_node, None, internal_node, conn, memlet)
        else:
            if entry_node is not None:
                state.add_nedge(entry_node, internal_node, dace.Memlet())

        # Parse internal node outputs
        if outputs:
            for conn, v in outputs.items():
                if v is None:  # Output already handled outside
                    continue
                if isinstance(v, tuple):
                    memlet, inner_indices = v
                else:
                    memlet, inner_indices = v, set()
                if memlet.data in self.sdfg.arrays:
                    arr = self.sdfg.arrays[memlet.data]
                else:
                    arr = self.scope_arrays[memlet.data]
                for s, r in symbols.items():
                    memlet = propagate_subset([memlet],
                                              arr, [s],
                                              r,
                                              use_dst=True)
                if _subset_has_indirection(memlet.subset, self):
                    write_node = exit_node
                    if exit_node is None:
                        write_node = state.add_write(
                            memlet.data, debuginfo=self.current_lineinfo)
                    add_indirection_subgraph(self.sdfg, state, internal_node,
                                             write_node, memlet, conn, self,
                                             True)
                    continue
                inner_memlet = memlet
                if memlet.data not in self.sdfg.arrays:
                    arr = self.scope_arrays[memlet.data]
                    if entry_node:
                        scope_memlet = propagate_memlet(state, memlet,
                                                        entry_node, True, arr)
                    else:
                        scope_memlet = copy.deepcopy(memlet)
                    irng = memlet.subset
                    orng = copy.deepcopy(scope_memlet.subset)
                    outer_indices = []
                    for n, (i, o) in enumerate(zip(irng, orng)):
                        if i == o and n not in inner_indices:
                            outer_indices.append(n)
                        elif n not in inner_indices:
                            inner_indices.add(n)
                    irng.pop(outer_indices)
                    orng.pop(outer_indices)
                    irng.offset(orng, True)
                    if self._find_access(memlet.data, scope_memlet.subset, 'w'):
                        vname = self.accesses[(memlet.data, scope_memlet.subset,
                                               'w')][0]
                        inner_memlet = Memlet.simple(vname, str(irng))
                        inner_memlet.num_accesses = memlet.num_accesses
                        inner_memlet.dynamic = memlet.dynamic
                    else:
                        name = memlet.data
                        vname = "{c}_out_of_{s}{n}".format(
                            c=conn,
                            s=self.sdfg.nodes().index(state),
                            n=('_%s' %
                               state.node_id(exit_node) if exit_node else ''))
                        self.accesses[(name, scope_memlet.subset,
                                       'w')] = (vname, orng)
                        orig_shape = orng.size()
                        shape = [d for d in orig_shape if d != 1]
                        shape = [
                            d for i, d in enumerate(orig_shape)
                            if d != 1 or i in inner_indices
                        ]
                        strides = [
                            i for j, i in enumerate(arr.strides)
                            if j not in outer_indices
                        ]
                        strides = [
                            s
                            for i, (d, s) in enumerate(zip(orig_shape, strides))
                            if d != 1 or i in inner_indices
                        ]
                        if not shape:
                            shape = [1]
                            strides = [1]
                        # TODO: Formulate this better
                        if not strides:
                            strides = [arr.strides[-1]]
                        dtype = arr.dtype
                        if isinstance(memlet.data, data.Stream):
                            self.sdfg.add_stream(vname, dtype)
                        else:
                            self.sdfg.add_array(vname,
                                                shape,
                                                dtype,
                                                strides=strides)
                        self.outputs[vname] = (scope_memlet, inner_indices)
                        # self.outputs[vname] = (memlet.data, scope_memlet.subset, inner_indices)
                        inner_memlet.data = vname
                        # memlet.subset.offset(memlet.subset, True, outer_indices)
                else:
                    vname = memlet.data
                write_node = state.add_write(vname,
                                             debuginfo=self.current_lineinfo)
                if exit_node is not None:
                    state.add_memlet_path(internal_node,
                                          exit_node,
                                          write_node,
                                          memlet=inner_memlet,
                                          src_conn=conn,
                                          dst_conn=None)
                else:
                    state.add_edge(internal_node, conn, write_node, None,
                                   inner_memlet)
        else:
            if exit_node is not None:
                state.add_nedge(internal_node, exit_node, dace.Memlet())

    def _add_nested_symbols(self, nsdfg_node: nodes.NestedSDFG):
        """ 
        Adds symbols from nested SDFG mapping values (if appear as globals)
        to current SDFG.
        """
        for mv in nsdfg_node.symbol_mapping.values():
            for sym in mv.free_symbols:
                if (sym.name not in self.sdfg.symbols
                        and sym.name in self.globals
                        and isinstance(sym, symbolic.symbol)):
                    self.sdfg.add_symbol(sym.name, self.globals[sym.name].dtype)

    def _recursive_visit(self,
                         body: List[ast.AST],
                         name: str,
                         lineno: int,
                         last_state=True,
                         extra_symbols=None):
        """ Visits a subtree of the AST, creating special states before and after the visit.
            Returns the previous state, and the first and last internal states of the
            recursive visit. """
        before_state = self.last_state
        self.last_state = None
        first_internal_state = self._add_state('%s_%d' % (name, lineno))

        # Add iteration variables to recursive visit
        if extra_symbols:
            old_globals = self.globals
            self.globals = copy.copy(self.globals)
            self.globals.update(extra_symbols)

        # Recursive loop processing
        for stmt in body:
            self.visit_TopLevel(stmt)

        # Create the next state
        last_internal_state = self.last_state
        if last_state:
            self.last_state = None
            self._add_state('end%s_%d' % (name, lineno))

        # Revert new symbols
        if extra_symbols:
            self.globals = old_globals

        return before_state, first_internal_state, last_internal_state

    def _replace_with_global_symbols(self, expr: sympy.Expr) -> sympy.Expr:
        repldict = dict()
        for s in expr.free_symbols:
            if s.name in self.defined:
                repldict[s] = self.defined[s.name]
        return expr.subs(repldict)

    def visit_For(self, node: ast.For):
        # We allow three types of for loops:
        # 1. `for i in range(...)`: Creates a looping state
        # 2. `for i in parrange(...)`: Creates a 1D map
        # 3. `for i,j,k in dace.map[0:M, 0:N, 0:K]`: Creates an ND map
        # print(ast.dump(node))
        indices = self._parse_for_indices(node.target)
        iterator, ranges, ast_ranges = self._parse_for_iterator(node.iter)

        if len(indices) != len(ranges):
            raise DaceSyntaxError(
                self, node,
                "Number of indices and ranges of for-loop do not match")

        if iterator == 'dace.map':
            state = self._add_state('MapState')
            params = [(k, ':'.join([str(t) for t in v]))
                      for k, v in zip(indices, ranges)]
            params, map_inputs = self._parse_map_inputs('map_%d' % node.lineno,
                                                        params, node)
            me, mx = state.add_map(name='%s_%d' % (self.name, node.lineno),
                                   ndrange=params,
                                   debuginfo=self.current_lineinfo)
            # body = SDFG('MapBody')
            body, inputs, outputs, symbols = self._parse_subprogram(
                self.name,
                node,
                extra_symbols=self._symbols_from_params(params, map_inputs),
                extra_map_symbols=self._symbols_from_params(params, map_inputs))
            tasklet = state.add_nested_sdfg(body,
                                            self.sdfg,
                                            inputs.keys(),
                                            outputs.keys(),
                                            debuginfo=self.current_lineinfo)
            self._add_nested_symbols(tasklet)
            self._add_dependencies(state, tasklet, me, mx, inputs, outputs,
                                   map_inputs, symbols)
        elif iterator == 'range':
            # Create an extra typed symbol for the loop iterate
            from dace.codegen.tools.type_inference import infer_expr_type

            sym_name = indices[0]
            integer = True
            nonnegative = None
            positive = None

            start = self._replace_with_global_symbols(
                symbolic.pystr_to_symbolic(ranges[0][0]))
            stop = self._replace_with_global_symbols(
                symbolic.pystr_to_symbolic(ranges[0][1]))
            step = self._replace_with_global_symbols(
                symbolic.pystr_to_symbolic(ranges[0][2]))
            eoff = -1
            if (step < 0) == True:
                eoff = 1
            try:
                conditions = [s >= 0 for s in (start, stop, step)]
                if (conditions == [True, True, True]
                        or (start > stop and step < 0)):
                    nonnegative = True
                    if start != 0:
                        positive = True
            except:
                pass

            sym_obj = symbolic.symbol(
                indices[0],
                dtypes.result_type_of(
                    infer_expr_type(ranges[0][0], self.sdfg.symbols),
                    infer_expr_type(ranges[0][1], self.sdfg.symbols),
                    infer_expr_type(ranges[0][2], self.sdfg.symbols)),
                integer=integer,
                nonnegative=nonnegative,
                positive=positive)

            # TODO: What if two consecutive loops use the same symbol
            # but different ranges?
            if sym_name in self.sdfg.symbols.keys():
                for k, v in self.symbols.items():
                    if (str(k) == sym_name and
                            v != subsets.Range([(start, stop + eoff, step)])):
                        warnings.warn(
                            "Two for-loops using the same variable ({}) but "
                            "different ranges in the same nested SDFG level. "
                            "This may work but is not officially supported."
                            "".format(sym_name))
                        break
            else:
                self.sdfg.add_symbol(sym_name, sym_obj.dtype)

            extra_syms = {sym_name: sym_obj}

            self.symbols[sym_obj] = subsets.Range([(start, stop + eoff, step)])

            # Add range symbols as necessary
            for rng in ranges[0]:
                symrng = pystr_to_symbolic(rng)
                for atom in symrng.free_symbols:
                    if symbolic.issymbolic(atom, self.sdfg.constants):
                        astr = str(atom)
                        # Check for undefined variables
                        if astr not in self.defined:
                            raise DaceSyntaxError(
                                self, node, 'Undefined variable "%s"' % atom)
                        # Add to global SDFG symbols if not a scalar
                        if (astr not in self.sdfg.symbols
                                and not (astr in self.variables
                                         or astr in self.sdfg.arrays)):
                            self.sdfg.add_symbol(astr, atom.dtype)

            # Add an initial loop state with a None last_state (so as to not
            # create an interstate edge)
            self.loop_idx += 1
            self.continue_states.append([])
            self.break_states.append([])
            laststate, first_loop_state, last_loop_state = self._recursive_visit(
                node.body, 'for', node.lineno, extra_symbols=extra_syms)
            end_loop_state = self.last_state

            # Add loop to SDFG
            loop_cond = '>' if ((pystr_to_symbolic(ranges[0][2]) < 0)
                                == True) else '<'
            _, loop_guard, loop_end = self.sdfg.add_loop(
                laststate, first_loop_state, end_loop_state, indices[0],
                astutils.unparse(ast_ranges[0][0]), '%s %s %s' %
                (indices[0], loop_cond, astutils.unparse(ast_ranges[0][1])),
                '%s + %s' % (indices[0], astutils.unparse(ast_ranges[0][2])),
                last_loop_state)
            incr = {indices[0]: '%s + %s' % (indices[0], ranges[0][2])}
            continue_states = self.continue_states.pop()
            while continue_states:
                next_state = continue_states.pop()
                out_edges = self.sdfg.out_edges(next_state)
                for e in out_edges:
                    self.sdfg.remove_edge(e)
                self.sdfg.add_edge(next_state, loop_guard,
                                   dace.InterstateEdge(assignments=incr))
            break_states = self.break_states.pop()
            while break_states:
                next_state = break_states.pop()
                out_edges = self.sdfg.out_edges(next_state)
                for e in out_edges:
                    self.sdfg.remove_edge(e)
                self.sdfg.add_edge(next_state, loop_end, dace.InterstateEdge())
            self.loop_idx -= 1
        else:
            raise DaceSyntaxError(
                self, node, 'Unsupported for-loop iterator "%s"' % iterator)

    def _is_test_simple(self, node: ast.AST):
        # Fix for scalar promotion tests
        # TODO: Maybe those tests should use the SDFG API instead of the
        # Python frontend which can change how it handles conditions.
        simple_ast_nodes = (ast.Constant, ast.Name, ast.NameConstant, ast.Num)
        is_test_simple = isinstance(node, simple_ast_nodes)
        if not is_test_simple:
            if isinstance(node, ast.Compare):
                is_left_simple = isinstance(node.left, simple_ast_nodes)
                is_right_simple = (len(node.comparators) == 1 and isinstance(
                    node.comparators[0], simple_ast_nodes))
                if is_left_simple and is_right_simple:
                    return True
            elif isinstance(node, ast.BoolOp):
                return all(self._is_test_simple(value) for value in node.values)
        return is_test_simple

    def _visit_test(self, node: ast.Expr):
        is_test_simple = self._is_test_simple(node)

        # Visit test-condition
        if not is_test_simple:
            parsed_node = self.visit(node)
            if isinstance(parsed_node, str) and parsed_node in self.sdfg.arrays:
                datadesc = self.sdfg.arrays[parsed_node]
                if isinstance(datadesc, data.Array):
                    parsed_node += '[0]'
        else:
            parsed_node = astutils.unparse(node)

        # Generate conditions
        cond = astutils.unparse(parsed_node)
        cond_else = astutils.unparse(astutils.negate_expr(parsed_node))

        return cond, cond_else

    def visit_While(self, node: ast.While):
        # Get loop condition expression
        begin_guard = self._add_state("while_guard")
        loop_cond, _ = self._visit_test(node.test)
        end_guard = self.last_state

        # Parse body
        self.loop_idx += 1
        self.continue_states.append([])
        self.break_states.append([])
        laststate, first_loop_state, last_loop_state = \
            self._recursive_visit(node.body, 'while', node.lineno)
        end_loop_state = self.last_state

        assert (laststate == end_guard)

        # Add symbols from test as necessary
        symcond = pystr_to_symbolic(loop_cond)
        if symbolic.issymbolic(symcond):
            for atom in symcond.free_symbols:
                if symbolic.issymbolic(atom, self.sdfg.constants):
                    astr = str(atom)
                    # Check for undefined variables
                    if astr not in self.defined:
                        raise DaceSyntaxError(self, node,
                                              'Undefined variable "%s"' % atom)
                    # Add to global SDFG symbols if not a scalar
                    if (astr not in self.sdfg.symbols
                            and astr not in self.variables):
                        self.sdfg.add_symbol(astr, atom.dtype)

        # Add loop to SDFG
        _, loop_guard, loop_end = self.sdfg.add_loop(laststate,
                                                     first_loop_state,
                                                     end_loop_state, None, None,
                                                     loop_cond, None,
                                                     last_loop_state)

        # Connect the correct while-guard state
        # Current state:
        # begin_guard -> ... -> end_guard/laststate -> loop_guard -> first_loop
        # Desired state:
        # begin_guard -> ... -> end_guard/laststate -> first_loop
        for e in list(self.sdfg.in_edges(loop_guard)):
            if e.src != laststate:
                self.sdfg.add_edge(e.src, begin_guard, e.data)
            self.sdfg.remove_edge(e)
        for e in list(self.sdfg.out_edges(loop_guard)):
            self.sdfg.add_edge(end_guard, e.dst, e.data)
            self.sdfg.remove_edge(e)
        self.sdfg.remove_node(loop_guard)

        continue_states = self.continue_states.pop()
        while continue_states:
            next_state = continue_states.pop()
            out_edges = self.sdfg.out_edges(next_state)
            for e in out_edges:
                self.sdfg.remove_edge(e)
            self.sdfg.add_edge(next_state, begin_guard, dace.InterstateEdge())
        break_states = self.break_states.pop()
        while break_states:
            next_state = break_states.pop()
            out_edges = self.sdfg.out_edges(next_state)
            for e in out_edges:
                self.sdfg.remove_edge(e)
            self.sdfg.add_edge(next_state, loop_end, dace.InterstateEdge())
        self.loop_idx -= 1

    def visit_Break(self, node: ast.Break):
        if self.loop_idx < 0:
            error_msg = "'break' is only supported inside for and while loops "
            if self.nested:
                error_msg += ("('break' is not supported in Maps and cannot be "
                              " used in nested DaCe program calls to break out "
                              " of loops of outer scopes)")
            raise DaceSyntaxError(self, node, error_msg)
        self.break_states[self.loop_idx].append(self.last_state)

    def visit_Continue(self, node: ast.Continue):
        if self.loop_idx < 0:
            error_msg = ("'continue' is only supported inside for and while "
                         "loops ")
            if self.nested:
                error_msg += ("('continue' is not supported in Maps and cannot "
                              " be used in nested DaCe program calls to "
                              " continue loops of outer scopes)")
            raise DaceSyntaxError(self, node, error_msg)
        self.continue_states[self.loop_idx].append(self.last_state)

    def visit_If(self, node: ast.If):
        # Add a guard state
        self._add_state('if_guard')

        # Generate conditions
        cond, cond_else = self._visit_test(node.test)

        # Visit recursively
        laststate, first_if_state, last_if_state = \
            self._recursive_visit(node.body, 'if', node.lineno)
        end_if_state = self.last_state

        # Connect the states
        self.sdfg.add_edge(laststate, first_if_state, dace.InterstateEdge(cond))
        self.sdfg.add_edge(last_if_state, end_if_state, dace.InterstateEdge())

        # Process 'else'/'elif' statements
        if len(node.orelse) > 0:
            # Visit recursively
            _, first_else_state, last_else_state = \
                self._recursive_visit(node.orelse, 'else', node.lineno, False)

            # Connect the states
            self.sdfg.add_edge(laststate, first_else_state,
                               dace.InterstateEdge(cond_else))
            self.sdfg.add_edge(last_else_state, end_if_state,
                               dace.InterstateEdge())
            self.last_state = end_if_state
        else:
            self.sdfg.add_edge(laststate, end_if_state,
                               dace.InterstateEdge(cond_else))

    def _parse_tasklet(self, state: SDFGState, node: TaskletType, name=None):

        # Looking for the first argument in a tasklet annotation: @dace.tasklet(STRING HERE)
        langInf = None
        if isinstance(node, ast.FunctionDef) and \
            hasattr(node, 'decorator_list') and \
            isinstance(node.decorator_list, list) and \
            len(node.decorator_list) > 0 and \
            hasattr(node.decorator_list[0], 'args') and \
            isinstance(node.decorator_list[0].args, list) and \
            len(node.decorator_list[0].args) > 0 and \
            hasattr(node.decorator_list[0].args[0], 'value'):

            langArg = node.decorator_list[0].args[0].value
            langInf = dtypes.Language[langArg]

        ttrans = TaskletTransformer(self.defined,
                                    self.sdfg,
                                    state,
                                    self.filename,
                                    lang=langInf,
                                    nested=self.nested,
                                    scope_arrays=self.scope_arrays,
                                    scope_vars=self.scope_vars,
                                    variables=self.variables,
                                    accesses=self.accesses,
                                    symbols=self.symbols)
        node, inputs, outputs, self.accesses = ttrans.parse_tasklet(node, name)

        # Convert memlets to their actual data nodes
        for i in inputs.values():
            if not isinstance(i, tuple) and i.data in self.scope_vars.keys():
                i.data = self.scope_vars[i.data]
        for o in outputs.values():
            if not isinstance(o, tuple) and o.data in self.scope_vars.keys():
                o.data = self.scope_vars[o.data]
        return node, inputs, outputs, ttrans.sdfg_inputs, ttrans.sdfg_outputs

    def _add_assignment(self,
                        node: Union[ast.Assign, ast.AugAssign],
                        target: Union[str, Tuple[str, subsets.Range]],
                        operand: Union[str, Tuple[str, subsets.Range]],
                        op: Optional[str] = None,
                        boolarr: Optional[str] = None):
        # TODO: Refactor these if/else blocks. Maybe
        # the subset should never be None?
        if isinstance(target, tuple):
            target_name, target_subset = target
            if target_subset is None:
                target_array = self.sdfg.arrays[target_name]
                target_subset = subsets.Range.from_array(target_array)
        else:
            target_name = target
            target_array = self.sdfg.arrays[target_name]
            target_subset = subsets.Range.from_array(target_array)
        if isinstance(operand, tuple):
            op_name, op_subset = operand
            if op_subset is None:
                op_array = self.sdfg.arrays[op_name]
                op_subset = subsets.Range.from_array(op_array)
        elif operand in self.sdfg.arrays:
            op_name = operand
            op_array = self.sdfg.arrays[op_name]
            op_subset = subsets.Range.from_array(op_array)
        else:
            op_name = None
            op_array = None
            op_subset = subsets.Range([(0, 0, 1)])
            if symbolic.issymbolic(operand):
                for sym in operand.free_symbols:
                    if str(sym) not in self.sdfg.symbols:
                        self.sdfg.add_symbol(str(sym),
                                             self.globals[str(sym)].dtype)
                operand = symbolic.symstr(operand)

        tasklet_code = ''
        input_memlets = {}
        if target_subset.num_elements() != 1:
            target_index = ','.join(
                ['__i%d' % i for i in range(len(target_subset))])
        else:
            target_index = '0'

        # Handle boolean array access
        if boolarr is not None:
            if boolarr in self.sdfg.arrays:  # Array
                input_memlets['__in_cond'] = Memlet(
                    f'{boolarr}[{target_index}]')
                tasklet_code += 'if __in_cond:\n    '
            else:  # Constant
                tasklet_code += f'if {boolarr}[{target_index}]:\n    '

        state = self._add_state("assign_{l}_{c}".format(l=node.lineno,
                                                        c=node.col_offset))

        if target_subset.num_elements() != 1:
            if op_subset.num_elements() != 1:
                squeezed = copy.deepcopy(target_subset)
                squeezed.squeeze(offset=False)
                squeezed_op = copy.deepcopy(op_subset)
                squeezed_op.squeeze(offset=False)
                if squeezed.size() != squeezed_op.size() or op:

                    _, all_idx_tuples, _, _, inp_idx = _broadcast_to(
                        squeezed.size(), op_subset.size())

                    idx = iter(i for i, _ in all_idx_tuples)
                    target_index = ','.join(
                        next(idx) if size != 1 else str(target_subset.
                                                        ranges[i][0])
                        for i, size in enumerate(target_subset.size()))

                    inp_idx = inp_idx.split(',')
                    # create a fake subset that would be the input subset broadcasted to the correct size
                    missing_dimensions = squeezed.ranges[:len(all_idx_tuples) -
                                                         len(inp_idx)]
                    op_dimensions = op_subset.ranges

                    fake_subset = dace.subsets.Range(missing_dimensions +
                                                     op_dimensions)

                    # use this fake subset to calculate the offset
                    fake_subset.offset(squeezed, True)

                    # we access the inp subset using the computed offset
                    # since the inp_subset may be missing leading dimensions, we reverse-zip-reverse
                    idx_and_subset = reversed(
                        list(zip(reversed(inp_idx), reversed(fake_subset))))

                    inp_memlet = Memlet("{a}[{s}]".format(
                        a=op_name,
                        s=','.join([
                            f'{idx} + {s}' for idx, (s, _, _) in idx_and_subset
                        ])))
                    out_memlet = Memlet("{a}[{s}]".format(a=target_name,
                                                          s=target_index))
                    if op:
                        out_memlet.wcr = LambdaProperty.from_string(
                            'lambda x, y: x {} y'.format(op))

                    if boolarr is not None:
                        inp_memlet.dynamic = True
                        out_memlet.dynamic = True

                    tasklet_code += '__out = __inp'
                    state.add_mapped_tasklet(state.label, {
                        '__i%d' % i: '%s:%s+1:%s' % (start, end, step)
                        for i, (start, end, step) in enumerate(squeezed)
                    }, {
                        '__inp': inp_memlet,
                        **input_memlets
                    },
                                             tasklet_code,
                                             {'__out': out_memlet},
                                             external_edges=True,
                                             debuginfo=self.current_lineinfo)

                else:
                    if boolarr is not None:
                        raise NotImplementedError

                    op1 = state.add_read(op_name,
                                         debuginfo=self.current_lineinfo)
                    op2 = state.add_write(target_name,
                                          debuginfo=self.current_lineinfo)
                    memlet = Memlet("{a}[{s}]".format(a=target_name,
                                                      s=target_subset))
                    memlet.other_subset = op_subset
                    if op:
                        memlet.wcr = LambdaProperty.from_string(
                            'lambda x, y: x {} y'.format(op))
                    state.add_nedge(op1, op2, memlet)
            else:
                memlet = Memlet("{a}[{s}]".format(
                    a=target_name,
                    s=','.join(['__i%d' % i
                                for i in range(len(target_subset))])))
                if op:
                    memlet.wcr = LambdaProperty.from_string(
                        'lambda x, y: x {} y'.format(op))
                if op_name:
                    inp_memlet = {
                        '__inp': Memlet("{a}[{s}]".format(a=op_name,
                                                          s=op_subset))
                    }
                    tasklet_code += '__out = __inp'
                else:
                    inp_memlet = dict()
                    tasklet_code += '__out = {}'.format(operand)

                if boolarr is not None:
                    for m in inp_memlet.values():
                        m.dynamic = True
                    memlet.dynamic = True

                inp_memlet.update(input_memlets)
                state.add_mapped_tasklet(state.label, {
                    '__i%d' % i: '%s:%s+1:%s' % (start, end, step)
                    for i, (start, end, step) in enumerate(target_subset)
                },
                                         inp_memlet,
                                         tasklet_code, {'__out': memlet},
                                         external_edges=True,
                                         debuginfo=self.current_lineinfo)
        else:
            if op_subset.num_elements() != 1:
                raise DaceSyntaxError(
                    self, node, "Incompatible subsets %s and %s" %
                    (target_subset, op_subset))
            if op_name:
                op1 = state.add_read(op_name, debuginfo=self.current_lineinfo)
                inp_conn = {'__inp'}
                tasklet_code += '__out = __inp'
            else:
                inp_conn = set()
                tasklet_code += '__out = {}'.format(operand)
            inp_conn |= set(input_memlets.keys())
            op2 = state.add_write(target_name, debuginfo=self.current_lineinfo)
            tasklet = state.add_tasklet(name=state.label,
                                        inputs=inp_conn,
                                        outputs={'__out'},
                                        code=tasklet_code,
                                        debuginfo=self.current_lineinfo)
            if op_name:
                inp_memlet = Memlet.simple(op_name, '%s' % op_subset)
                if boolarr is not None:
                    inp_memlet.dynamic = True
                state.add_edge(op1, None, tasklet, '__inp', inp_memlet)

            out_memlet = Memlet.simple(target_name, '%s' % target_subset)
            if boolarr is not None:
                out_memlet.dynamic = True

            for cname, memlet in input_memlets.items():
                r = state.add_read(memlet.data)
                state.add_edge(r, None, tasklet, cname, memlet)

            if op:
                out_memlet.wcr = LambdaProperty.from_string(
                    'lambda x, y: x {} y'.format(op))

            state.add_edge(tasklet, '__out', op2, None, out_memlet)

    def _add_aug_assignment(self,
                            node: Union[ast.Assign, ast.AugAssign],
                            rtarget: Union[str, Tuple[str, subsets.Range]],
                            wtarget: Union[str, Tuple[str, subsets.Range]],
                            operand: Union[str, Tuple[str, subsets.Range]],
                            op: str,
                            boolarr: Optional[str] = None):

        # TODO: Refactor these if/else blocks. Maybe
        # the subset should never be None?
        if isinstance(rtarget, tuple):
            rtarget_name, rtarget_subset = rtarget
            if rtarget_subset is None:
                rtarget_array = self.sdfg.arrays[rtarget_name]
                rtarget_subset = subsets.Range.from_array(rtarget_array)
        else:
            rtarget_name = rtarget
            rtarget_array = self.sdfg.arrays[rtarget_name]
            rtarget_subset = subsets.Range.from_array(rtarget_array)
        if isinstance(wtarget, tuple):
            wtarget_name, wtarget_subset = wtarget
            if wtarget_subset is None:
                wtarget_array = self.sdfg.arrays[wtarget_name]
                wtarget_subset = subsets.Range.from_array(wtarget_array)
        else:
            wtarget_name = wtarget
            wtarget_array = self.sdfg.arrays[wtarget_name]
            wtarget_subset = subsets.Range.from_array(wtarget_array)
        if isinstance(operand, tuple):
            op_name, op_subset = operand
            if op_subset is None:
                op_array = self.sdfg.arrays[op_name]
                op_subset = subsets.Range.from_array(op_array)
        elif operand in self.sdfg.arrays:
            op_name = operand
            op_array = self.sdfg.arrays[op_name]
            op_subset = subsets.Range.from_array(op_array)
        else:
            op_name = None
            op_array = None
            op_subset = subsets.Range([(0, 0, 1)])
            if symbolic.issymbolic(operand):
                for sym in operand.free_symbols:
                    if str(sym) not in self.sdfg.symbols:
                        self.sdfg.add_symbol(str(sym),
                                             self.globals[str(sym)].dtype)
                operand = symbolic.symstr(operand)

        tasklet_code = ''
        input_memlets = {}
        if wtarget_subset.num_elements() != 1:
            wtarget_index = ','.join(
                ['__i%d' % i for i in range(len(wtarget_subset))])
        else:
            wtarget_index = '0'

        # Handle boolean array access
        if boolarr is not None:
            if boolarr in self.sdfg.arrays:  # Array
                input_memlets['__in_cond'] = Memlet(
                    f'{boolarr}[{wtarget_index}]')
                tasklet_code += 'if __in_cond:\n    '
            else:  # Constant
                tasklet_code += f'if {boolarr}[{wtarget_index}]:\n    '

        state = self._add_state("augassign_{l}_{c}".format(l=node.lineno,
                                                           c=node.col_offset))

        if wtarget_subset.num_elements() != 1:
            if op_subset.num_elements() != 1:
                if wtarget_subset.size() == op_subset.size():
                    in1_subset = copy.deepcopy(rtarget_subset)
                    in1_subset.offset(wtarget_subset, True)
                    in1_memlet = Memlet.simple(
                        rtarget_name, ','.join([
                            '__i%d + %s' % (i, s)
                            for i, (s, _, _) in enumerate(in1_subset)
                        ]))
                    in2_subset = copy.deepcopy(op_subset)
                    in2_subset.offset(wtarget_subset, True)
                    in2_memlet = Memlet.simple(
                        op_name, ','.join([
                            '__i%d + %s' % (i, s)
                            for i, (s, _, _) in enumerate(in2_subset)
                        ]))
                    out_memlet = Memlet.simple(
                        wtarget_name, ','.join(
                            ['__i%d' % i for i in range(len(wtarget_subset))]))
                    if boolarr is not None:
                        in1_memlet.dynamic = True
                        out_memlet.dynamic = True
                    tasklet_code += '__out = __in1 {op} __in2'.format(op=op)
                    state.add_mapped_tasklet(state.label, {
                        '__i%d' % i: '%s:%s+1:%s' % (start, end, step)
                        for i, (start, end, step) in enumerate(wtarget_subset)
                    }, {
                        '__in1': in1_memlet,
                        '__in2': in2_memlet,
                        **input_memlets,
                    },
                                             tasklet_code,
                                             {'__out': out_memlet},
                                             external_edges=True,
                                             debuginfo=self.current_lineinfo)
                else:
                    if boolarr is not None:
                        raise NotImplementedError
                    op1 = state.add_read(op_name,
                                         debuginfo=self.current_lineinfo)
                    op2 = state.add_write(wtarget_name,
                                          debuginfo=self.current_lineinfo)
                    memlet = Memlet.simple(wtarget_name, wtarget_subset)
                    memlet.other_subset = op_subset
                    if op is not None:
                        memlet.wcr = LambdaProperty.from_string(
                            'lambda x, y: x {} y'.format(op))
                        memlet.wcr_nonatomic = True
                    state.add_nedge(op1, op2, memlet)
            else:
                in1_subset = copy.deepcopy(rtarget_subset)
                in1_subset.offset(wtarget_subset, True)
                in1_memlet = Memlet.simple(
                    rtarget_name, ','.join([
                        '__i%d + %d' % (i, s)
                        for i, (s, _, _) in enumerate(in1_subset)
                    ]))
                if op_name:
                    in2_memlet = Memlet.simple(op_name, '%s' % op_subset)
                    inp_memlets = {'__in1': in1_memlet, '__in2': in2_memlet}
                    tasklet_code += '__out = __in1 {op} __in2'.format(op=op)
                else:
                    inp_memlets = {'__in1': in1_memlet}
                    tasklet_code += '__out = __in1 {op} {n}'.format(op=op,
                                                                    n=operand)
                inp_memlets.update(input_memlets)
                out_memlet = Memlet.simple(
                    wtarget_name,
                    ','.join(['__i%d' % i for i in range(len(wtarget_subset))]))
                if boolarr is not None:
                    in1_memlet.dynamic = True
                    out_memlet.dynamic = True
                state.add_mapped_tasklet(state.label, {
                    '__i%d' % i: '%s:%s+1:%s' % (start, end, step)
                    for i, (start, end, step) in enumerate(wtarget_subset)
                },
                                         inp_memlets,
                                         tasklet_code, {'__out': out_memlet},
                                         external_edges=True,
                                         debuginfo=self.current_lineinfo)
        else:
            if op_subset.num_elements() != 1:
                raise DaceSyntaxError(
                    self, node, "Incompatible subsets %s, %s and %s" %
                    (rtarget_subset, op_subset, wtarget_subset))
            else:
                op1 = state.add_read(rtarget_name,
                                     debuginfo=self.current_lineinfo)
                if op_name:
                    op2 = state.add_read(op_name,
                                         debuginfo=self.current_lineinfo)
                    inp_conns = {'__in1', '__in2'}
                    tasklet_code += '__out = __in1 {op} __in2'.format(op=op)
                else:
                    inp_conns = {'__in1'}
                    tasklet_code += '__out = __in1 {op} {n}'.format(op=op,
                                                                    n=operand)
                inp_conns |= set(input_memlets.keys())
                op3 = state.add_write(wtarget_name,
                                      debuginfo=self.current_lineinfo)
                tasklet = state.add_tasklet(name=state.label,
                                            inputs=inp_conns,
                                            outputs={'__out'},
                                            code=tasklet_code,
                                            debuginfo=self.current_lineinfo)
                in1_memlet = Memlet.simple(rtarget_name, '%s' % rtarget_subset)
                if op_name:
                    in2_memlet = Memlet.simple(op_name, '%s' % op_subset)
                    state.add_edge(op2, None, tasklet, '__in2', in2_memlet)
                for cname, memlet in input_memlets.items():
                    r = state.add_read(memlet.data)
                    state.add_edge(r, None, tasklet, cname, memlet)

                out_memlet = Memlet.simple(wtarget_name, '%s' % wtarget_subset)
                if boolarr is not None:
                    in1_memlet.dynamic = True
                    out_memlet.dynamic = True
                state.add_edge(op1, None, tasklet, '__in1', in1_memlet)
                state.add_edge(tasklet, '__out', op3, None, out_memlet)

    def _add_access(
            self,
            name: str,
            rng: subsets.Range,
            access_type: str,  # 'r' or 'w'
            target: Union[ast.Name, ast.Subscript],
            new_name: str = None,
            arr_type: data.Data = None) -> str:
        if access_type not in ('r', 'w'):
            raise ValueError("Access type {} is invalid".format(access_type))
        if new_name:
            var_name = new_name
        elif target:
            var_name = "__tmp_{l}_{c}_{a}".format(l=target.lineno,
                                                  c=target.col_offset,
                                                  a=access_type)
        else:
            var_name = self.sdfg.temp_data_name()

        parent_name = self.scope_vars[name]
        parent_array = self.scope_arrays[parent_name]
        if _subset_has_indirection(rng, self):
            # squeezed_rng = list(range(len(rng)))
            shape = parent_array.shape
            # strides = [parent_array.strides[d] for d in squeezed_rng]
            # # TODO: Why is squeezed_rng an index in the first place?
            # squeezed_rng = subsets.Range([(i, i, 1) for i in squeezed_rng])
            squeezed_rng = subsets.Range.from_array(parent_array)
            non_squeezed = list(range(len(rng)))
        else:
            ignore_indices = []
            sym_rng = []
            for i, r in enumerate(rng):
                for s, sr in self.symbols.items():
                    if s in symbolic.symlist(r).values():
                        ignore_indices.append(i)
                        sym_rng.append(sr)

            if ignore_indices:
                tmp_memlet = Memlet.simple(parent_name, rng)
                use_dst = True if access_type == 'w' else False
                for s, r in self.symbols.items():
                    tmp_memlet = propagate_subset([tmp_memlet],
                                                  parent_array, [s],
                                                  r,
                                                  use_dst=use_dst)

            squeezed_rng = copy.deepcopy(rng)
            non_squeezed = squeezed_rng.squeeze(ignore_indices)
            # TODO: Need custom shape computation here
            shape = squeezed_rng.size()
            for i, sr in zip(ignore_indices, sym_rng):
                iMin, iMax, step = sr.ranges[0]
                ts = rng.tile_sizes[i]
                sqz_idx = squeezed_rng.ranges.index(rng.ranges[i])
                shape[sqz_idx] = ts * sympy.ceiling(
                    ((iMax.approx
                      if isinstance(iMax, symbolic.SymExpr) else iMax) + 1 -
                     (iMin.approx if isinstance(iMin, symbolic.SymExpr) else
                      iMin)) / (step.approx if isinstance(
                          step, symbolic.SymExpr) else step))
        dtype = parent_array.dtype

        if arr_type is None:
            arr_type = type(parent_array)
        if arr_type == data.Scalar:
            self.sdfg.add_scalar(var_name, dtype)
        elif arr_type == data.Array:
            if non_squeezed:
                strides = [parent_array.strides[d] for d in non_squeezed]
            else:
                strides = [1]
            self.sdfg.add_array(var_name, shape, dtype, strides=strides)
        elif arr_type == data.Stream:
            self.sdfg.add_stream(var_name, dtype)
        else:
            raise NotImplementedError(
                "Data type {} is not implemented".format(arr_type))

        self.accesses[(name, rng, access_type)] = (var_name, squeezed_rng)

        inner_indices = set(non_squeezed)

        if access_type == 'r':
            if _subset_has_indirection(rng, self):
                self.inputs[var_name] = (dace.Memlet.from_array(
                    parent_name, parent_array), inner_indices)
            else:
                self.inputs[var_name] = (dace.Memlet.simple(parent_name,
                                                            rng), inner_indices)
        else:
            if _subset_has_indirection(rng, self):
                self.outputs[var_name] = (dace.Memlet.from_array(
                    parent_name, parent_array), inner_indices)
            else:
                self.outputs[var_name] = (dace.Memlet.simple(parent_name, rng),
                                          inner_indices)

        self.variables[var_name] = var_name
        return (var_name, squeezed_rng)

    def _add_read_access(self,
                         name: str,
                         rng: subsets.Range,
                         target: Union[ast.Name, ast.Subscript],
                         new_name: str = None,
                         arr_type: data.Data = None):
        if name in self.sdfg.arrays:
            return (name, None)
        elif (name, rng, 'w') in self.accesses:
            return self.accesses[(name, rng, 'w')]
        elif (name, rng, 'r') in self.accesses:
            return self.accesses[(name, rng, 'r')]
        elif name in self.variables:
            return (self.variables[name], None)
        elif name in self.scope_vars:
            new_name, new_rng = self._add_access(name, rng, 'r', target,
                                                 new_name, arr_type)
            full_rng = subsets.Range.from_array(self.sdfg.arrays[new_name])
            if _subset_has_indirection(rng, self):
                new_name, new_rng = self.make_slice(new_name, rng)
            elif full_rng != new_rng:
                new_name, new_rng = self.make_slice(new_name, new_rng)
            return (new_name, new_rng)
        else:
            raise NotImplementedError

    def _add_write_access(self,
                          name: str,
                          rng: subsets.Range,
                          target: Union[ast.Name, ast.Subscript],
                          new_name: str = None,
                          arr_type: data.Data = None):

        if name in self.sdfg.arrays:
            return (name, None)
        if (name, rng, 'w') in self.accesses:
            return self.accesses[(name, rng, 'w')]
        elif name in self.variables:
            return (self.variables[name], None)
        elif (name, rng, 'r') in self.accesses or name in self.scope_vars:
            return self._add_access(name, rng, 'w', target, new_name, arr_type)
        else:
            raise NotImplementedError

    def visit_NamedExpr(self, node):  # node : ast.NamedExpr
        self._visit_assign(node, node.target, None)

    def visit_Assign(self, node: ast.Assign):
        # Compute first target
        self._visit_assign(node, node.targets[0], None)

        # Then, for other targets make copies
        for target in node.targets[1:]:
            assign_from_first = ast.copy_location(
                ast.Assign(targets=[target], value=node.targets[0]), node)
            self._visit_assign(assign_from_first, target, None)

    def visit_AnnAssign(self, node: ast.AnnAssign):
        type_name = rname(node.annotation)
        try:
            dtype = eval(type_name)
            if not isinstance(dtype, dtypes.typeclass):
                raise NotImplementedError
        except:
            dtype = None
            warnings.warn('typeclass {} is not supported'.format(type_name))
        if node.value is None:  # Annotating type without assignment
            return self.generic_visit(node)
        self._visit_assign(node, node.target, None, dtype=dtype)

    def _visit_assign(self, node, node_target, op, dtype=None, is_return=False):
        # Get targets (elts) and results
        elts = None
        results = None
        if isinstance(node_target, (ast.Tuple, ast.List)):
            elts = node_target.elts
        else:
            elts = [node_target]

        results = []
        if isinstance(node.value, (ast.Tuple, ast.List)):
            for n in node.value.elts:
                results.extend(self._gettype(n))
        else:
            results.extend(self._gettype(node.value))

        if len(results) != len(elts):
            raise DaceSyntaxError(
                self, node, 'Function returns %d values but %d provided' %
                (len(results), len(elts)))

        defined_vars = {**self.variables, **self.scope_vars}
        defined_arrays = {**self.sdfg.arrays, **self.scope_arrays}

        for target, (result, _) in zip(elts, results):

            name = rname(target)
            true_name = None
            if name in defined_vars:
                true_name = defined_vars[name]
                true_array = defined_arrays[true_name]

            if (isinstance(target, ast.Attribute)
                    and until(name, '.') in self.globals):
                raise DaceSyntaxError(
                    self, target,
                    f'Cannot assign value to global attribute or field "{name}". '
                    'Please define it prior to calling the function/method.')

            if (not is_return and isinstance(target, ast.Name) and true_name
                    and not op and not isinstance(true_array, data.Scalar)
                    and not (true_array.shape == (1, ))):
                raise DaceSyntaxError(
                    self, target,
                    'Cannot reassign value to variable "{}"'.format(name))

            if not true_name and op:
                raise DaceSyntaxError(
                    self, target,
                    'Variable "{}" used before definition'.format(name))

            new_data = None
            dtype_keys = tuple(dtypes.DTYPE_TO_TYPECLASS.keys())
            if not (symbolic.issymbolic(result) or isinstance(
                    result, dtype_keys) or result in self.sdfg.arrays):
                raise DaceSyntaxError(
                    self, result, "In assignments, the rhs may only be "
                    "data, numerical/boolean constants "
                    "and symbols")
            if not true_name:
                if (symbolic.issymbolic(result)
                        or isinstance(result, dtype_keys)):
                    if symbolic.issymbolic(result):
                        rtype = _sym_type(result)
                    else:
                        rtype = type(result)
                    if name.startswith('__return'):
                        true_name, new_data = self.sdfg.add_temp_transient(
                            [1], rtype)
                    else:
                        true_name = self.sdfg.temp_data_name()
                        if dtype:
                            ttype = dtype
                        else:
                            ttype = rtype
                        _, new_data = self.sdfg.add_scalar(true_name,
                                                           ttype,
                                                           transient=True)
                    self.variables[name] = true_name
                    defined_vars[name] = true_name
                elif result in self.sdfg.arrays:
                    result_data = self.sdfg.arrays[result]
                    if (name.startswith('__return')
                            and isinstance(result_data, data.Scalar)):
                        true_name, new_data = self.sdfg.add_temp_transient(
                            [1], result_data.dtype)
                        self.variables[name] = true_name
                        defined_vars[name] = true_name
                    elif not result_data.transient:
                        true_name, new_data = _add_transient_data(
                            self.sdfg, result_data, dtype)
                        self.variables[name] = true_name
                        defined_vars[name] = true_name
                    else:
                        self.variables[name] = result
                        defined_vars[name] = result
                        continue

            boolarr = None
            if new_data:
                rng = dace.subsets.Range.from_array(new_data)
            else:
                true_target = copy.deepcopy(target)
                if isinstance(target, ast.Name):
                    true_target.id = true_name
                elif isinstance(target, ast.Subscript):
                    true_target.value.id = true_name

                    # Visit slice contents
                    true_target.slice = self.visit(true_target.slice)
                    defined_arrays = {
                        **self.sdfg.arrays,
                        **self.scope_arrays,
                        **self.defined
                    }

                expr: MemletExpr = ParseMemlet(self, defined_arrays,
                                               true_target)
                rng = expr.subset

                # Figure out whether the target subcript is an array-index
                # indirection or a boolean array
                array_indirection = False
                if expr.arrdims:
                    for arr in expr.arrdims.values():
                        if isinstance(arr, str):
                            if arr in self.sdfg.arrays:
                                desc = self.sdfg.arrays[arr]
                                if desc.dtype == dtypes.bool:
                                    boolarr = arr
                            elif arr in self.sdfg.constants:
                                desc = self.sdfg.constants[arr]
                                if desc.dtype == numpy.bool_:
                                    boolarr = arr
                            else:
                                raise IndexError(
                                    f'Array index "{arr}" undefined')
                        elif isinstance(arr, (list, tuple)):
                            if numpy.array(arr).dtype == numpy.bool_:
                                carr = numpy.array(
                                    arrname, dtype=dtypes.typeclass(int).type)
                                cname = self.sdfg.find_new_constant(
                                    f'__ind{i}_{aname}')
                                self.sdfg.add_constant(cname, carr)
                                boolarr = cname

                        array_indirection = boolarr is None

                if array_indirection:
                    raise NotImplementedError(
                        'Array indexing as assignment target not yet '
                        'implemented')
                if boolarr is not None and _subset_has_indirection(rng, self):
                    raise IndexError(
                        'Boolean array indexing cannot be combined '
                        'with indirect access')

            if self.nested and not new_data:
                new_name, new_rng = self._add_write_access(name, rng, target)
            else:
                new_name, new_rng = true_name, rng

            # Strict independent access check for augmented assignments
            if op:
                independent = True
                waccess = inverse_dict_lookup(self.accesses,
                                              (new_name, new_rng))
                if self.map_symbols and waccess:
                    for s in self.map_symbols:
                        if s not in waccess[1].free_symbols:
                            independent = False
                            break

            # Handle output indirection
            output_indirection = None
            if _subset_has_indirection(rng, self):
                output_indirection = self.sdfg.add_state(
                    'wslice_%s_%d' % (new_name, node.lineno))
                wnode = output_indirection.add_write(
                    new_name, debuginfo=self.current_lineinfo)
                memlet = Memlet.simple(new_name, str(rng))
                # Dependent augmented assignments need WCR in the
                # indirection edge.
                with_wcr = False
                if op and not independent:
                    memlet.wcr = LambdaProperty.from_string(
                        'lambda x, y: x {} y'.format(op))
                    with_wcr = True
                    # WCR not needed in the assignment edge any longer.
                    op = None
                tmp = self.sdfg.temp_data_name()
                ind_name = add_indirection_subgraph(self.sdfg,
                                                    output_indirection,
                                                    None,
                                                    wnode,
                                                    memlet,
                                                    tmp,
                                                    self,
                                                    True,
                                                    with_wcr=with_wcr)
                wtarget = ind_name
            else:
                wtarget = (new_name, new_rng)

            # Handle augassign input indirection
            # (only needed for independent augmented assignments)
            if op and independent:
                if _subset_has_indirection(rng, self):
                    self._add_state('rslice_%s_%d' % (new_name, node.lineno))
                    rnode = self.last_state.add_read(
                        new_name, debuginfo=self.current_lineinfo)
                    memlet = Memlet.simple(new_name, str(rng))
                    tmp = self.sdfg.temp_data_name()
                    ind_name = add_indirection_subgraph(self.sdfg,
                                                        self.last_state, rnode,
                                                        None, memlet, tmp, self)
                    rtarget = ind_name
                else:
                    rtarget = (new_name, new_rng)

            # Generate subgraph for assignment
            if op and independent:
                self._add_aug_assignment(node, rtarget, wtarget, result, op,
                                         boolarr)
            else:
                self._add_assignment(node, wtarget, result, op, boolarr)

            # Connect states properly when there is output indirection
            if output_indirection:
                self.sdfg.add_edge(self.last_state, output_indirection,
                                   dace.sdfg.InterstateEdge())
                self.last_state = output_indirection

    def visit_AugAssign(self, node: ast.AugAssign):
        self._visit_assign(node, node.target,
                           augassign_ops[type(node.op).__name__])

    def _get_keyword_value(self, keywords: List[ast.keyword], arg: str):
        """Finds a keyword in list and returns its value

        Arguments:
            keywords {List[ast.keyword]} -- Keyword list
            arg {str} -- Keyword ID

        Raises:
            DaceSyntaxError: If keyword is not found

        Returns:
            Any -- Keyword value
        """

        for kword in keywords:
            if kword.arg == arg:
                return kword.value

        raise DaceSyntaxError(self, keywords,
                              "Keyword {} not found".format(arg))

    def _parse_shape(self, node: Union[ast.List, ast.Tuple, ast.Attribute]):
        """Parses the shape of an array

        Arguments:
            node {Union[ast.List, ast.Tuple, ast.Attribute]} -- Shape node

        Raises:
            DaceSyntaxError: If shape node is ast.Attribute, but the attribute is not a shape
            DaceSyntaxError: If shape node is neither a list/tuple nor an attribute

        Returns:
            List[Union[str, int, dace.symbol]] -- Shape
        """

        if isinstance(node, (ast.List, ast.Tuple)):
            shape = []
            for length in node.elts:
                shape.append(self._parse_value(length))
        elif isinstance(node, ast.Attribute):
            if node.attr != "shape":
                raise DaceSyntaxError(
                    self, node, "Attribute {} is not shape".format(rname(node)))
            shape = self.scope_arrays[node.value.id].shape
        else:
            raise DaceSyntaxError(
                self, node,
                "Array shape must either be a list of dimension lengths or "
                " the shape attribute of another array.")

        return shape

    def _parse_dtype(self, node: ast.Attribute):
        """Parses the dtype of an array

        Arguments:
            node {ast.Attribute} -- Dtype node

        Raises:
            DaceSyntaxError: If dtype node is an ast.Attribute, but the attribute is not a dtype
            DaceSyntaxError: If dtype node is not ast.Attribute

        Returns:
            Any -- Dtype
        """

        if isinstance(node, ast.Attribute):
            if node.value.id in {"dace", "numpy"}:
                dtype = getattr(self.globals[node.value.id], node.attr)
            elif node.attr != "dtype":
                raise DaceSyntaxError(
                    self, node, "Attribute {} is not dtype".format(rname(node)))
            else:
                dtype = self.scope_arrays[node.value.id].dtype
        else:
            raise DaceSyntaxError(
                self, node, "Array dtype must either be a dace/numpy type or "
                " the dtype attribute of another array.")

        return dtype

    def _parse_ndarray(self, node: ast.Call):
        """Parses a call to numpy.ndarray

        Arguments:
            node {ast.Call} -- Call node

        Returns:
            Tuple[shape, dtype] -- Shape and dtype of the array
        """

        num_args = len(node.args)
        # num_kwargs = len(node.keywords)

        if num_args == 0:
            shape_node = self._get_keyword_value(node.keywords, "shape")
            shape = self._parse_shape(shape_node)
            dtype_node = self._get_keyword_value(node.keywords, "dtype")
            dtype = self._parse_dtype(dtype_node)
        elif num_args == 1:
            shape_node = node.args[0]
            shape = self._parse_shape(shape_node)
            dtype_node = self._get_keyword_value(node.keywords, "dtype")
            dtype = self._parse_dtype(dtype_node)
        elif num_args >= 2:
            shape_node = node.args[0]
            shape = self._parse_shape(shape_node)
            dtype_node = node.args[1]
            dtype = self._parse_dtype(dtype_node)

        return (shape, dtype)

    def _parse_function_arg(self, arg: ast.AST):
        # Obtain a string representation
        result = self.visit(arg)
        if isinstance(result, (list, tuple)):
            if len(result) == 1 and isinstance(result[0], str):
                return result[0]
        return result

    def _is_inputnode(self, sdfg: SDFG, name: str):
        visited_data = set()
        for state in sdfg.nodes():
            visited_state_data = set()
            for node in state.nodes():
                if isinstance(node, nodes.AccessNode) and node.data == name:
                    visited_state_data.add(node.data)
                    if (node.data not in visited_data
                            and state.in_degree(node) == 0):
                        return True
            visited_data = visited_data.union(visited_state_data)

    def _is_outputnode(self, sdfg: SDFG, name: str):
        for state in sdfg.nodes():
            for node in state.nodes():
                if isinstance(node, nodes.AccessNode) and node.data == name:
                    if state.in_degree(node) > 0:
                        return True

    def _get_sdfg(self, value: Any, args: Tuple[Any],
                  kwargs: Dict[str, Any]) -> SDFG:
        if isinstance(value, SDFG):  # Already an SDFG
            return value
        if hasattr(value, '__sdfg__'):  # Object that can be converted to SDFG
            return value.__sdfg__(*args, **kwargs)
        return None

    def _has_sdfg(self, value: Any) -> bool:
        return isinstance(value, SDFG) or hasattr(value, '__sdfg__')

    def _eval_arg(self, arg: Union[str, Any]) -> Any:
        if not isinstance(arg, str):
            return arg
        if arg in self.defined:
            return self.defined[arg]
        if arg in self.sdfg.arrays:
            return self.sdfg.arrays[arg]
        if arg in self.sdfg.symbols:
            return self.sdfg.symbols[arg]
        return arg

    def visit_Call(self, node: ast.Call):
        func = None
        # If the call directly refers to an SDFG or dace-compatible program
        if isinstance(node.func, ast.Num):
            if self._has_sdfg(node.func.n):
                func = node.func.n
        elif isinstance(node.func, ast.Constant):
            if self._has_sdfg(node.func.value):
                func = node.func.value

        if func is None:
            funcname = rname(node)
            # Check if the function exists as an SDFG in a different module
            modname = until(funcname, '.')
            if ('.' in funcname and len(modname) > 0 and modname in self.globals
                    and dtypes.ismodule(self.globals[modname])):
                try:
                    func = getattr(self.globals[modname],
                                   funcname[len(modname) + 1:])
                except AttributeError:
                    func = None

                # Not an SDFG, ignore (might be a recognized function, see below)
                if not self._has_sdfg(func):
                    func = None
                else:
                    # An SDFG, replace dots in name with underscores
                    funcname = funcname.replace('.', '_')

            # If the function is a callable object
            elif funcname in self.globals and callable(self.globals[funcname]):
                fcall = getattr(self.globals[funcname], '__call__', False)
                if self._has_sdfg(fcall):
                    func = fcall
                    funcname = fcall.name

        # If the function exists as a global SDFG or @dace.program, use it
        if func or funcname in self.other_sdfgs:
            # Avoid import loops
            from dace.frontend.python.common import SDFGConvertible
            from dace.frontend.python.parser import DaceProgram

            if func is None:
                func = self.other_sdfgs[funcname]
            if isinstance(func, SDFG):
                sdfg = copy.deepcopy(func)
                funcname = sdfg.name
                args = [(aname, self._parse_function_arg(arg))
                        for aname, arg in zip(sdfg.arg_names, node.args)]
                args += [(arg.arg, self._parse_function_arg(arg.value))
                         for arg in node.keywords]
                required_args = [
                    a for a in sdfg.arglist().keys()
                    if a not in sdfg.symbols and not a.startswith('__return')
                ]
            elif isinstance(func, SDFGConvertible) or self._has_sdfg(func):
                argnames, constant_args = func.__sdfg_signature__()
                args = [(aname, self._parse_function_arg(arg))
                        for aname, arg in zip(argnames, node.args)]
                args += [(arg.arg, self._parse_function_arg(arg.value))
                         for arg in node.keywords]
                required_args = argnames
                fargs = (self._eval_arg(arg) for _, arg in args)

                fcopy = copy.copy(func)
<<<<<<< HEAD
                if isinstance(fcopy, DaceProgram):
                    fcopy.global_vars = {**func.global_vars, **self.globals}
                    sdfg = fcopy.to_sdfg(*fargs, strict=self.strict, save=False)
                else:
                    sdfg = fcopy.__sdfg__(*fargs)

=======
                funcname = func.name
                fcopy._cache = (None, None, None)
                fcopy.global_vars = {**func.global_vars, **self.globals}
                fcopy.signature = copy.deepcopy(func.signature)
                fargs = (self._eval_arg(arg) for _, arg in args)
                sdfg = fcopy.to_sdfg(*fargs, strict=self.strict, save=False)
                required_args = [k for k, _ in args if k in sdfg.arg_names]
                # Filter out constant arguments
                args = [(k, v) for k, v in args if k not in fcopy.constant_args]
            elif self._has_sdfg(func):
                fargs = tuple(
                    self._eval_arg(self._parse_function_arg(arg))
                    for arg in node.args)
                fkwargs = {
                    arg.arg: self._eval_arg(self._parse_function_arg(arg.value))
                    for arg in node.keywords
                }
                sdfg = copy.deepcopy(self._get_sdfg(func, fargs, fkwargs))
>>>>>>> f6d41d68
                funcname = sdfg.name
                required_args = [k for k, _ in args if k in sdfg.arg_names]
                # Filter out constant and None-constant arguments
                req = sdfg.arglist().keys()
                args = [
                    (k, v) for k, v in args
                    if k not in constant_args and (v is not None or k in req)
                ]

                # Handle nested closure
                closure_arrays = getattr(fcopy, '__sdfg_closure__',
                                         lambda *args: {})()
                for aname, arr in closure_arrays.items():
                    desc = data.create_datadescriptor(arr)
                    outer_name = self.sdfg.add_datadesc(aname,
                                                        desc,
                                                        find_new_name=True)
                    self.nested_closure_arrays[outer_name] = (arr, desc)
                    # Add closure arrays as function arguments
                    args.append((aname, outer_name))
                    required_args.append(aname)
            else:
                raise DaceSyntaxError(
                    self, node, 'Unrecognized SDFG type "%s" in call to "%s"' %
                    (type(func).__name__, funcname))

            # Avoid import loops
            from dace.frontend.python.parser import infer_symbols_from_datadescriptor

            # Map internal SDFG symbols by adding keyword arguments
            # symbols = set(sdfg.symbols.keys())
            symbols = sdfg.free_symbols
            try:
                mapping = infer_symbols_from_datadescriptor(
                    sdfg, {
                        k: self.sdfg.arrays[v]
                        for k, v in args if v in self.sdfg.arrays
                    },
                    set(sym.arg for sym in node.keywords if sym.arg in symbols))
            except ValueError as ex:
                raise DaceSyntaxError(self, node, str(ex))
            if len(mapping) == 0:  # Default to same-symbol mapping
                mapping = None

            # Add undefined symbols to required arguments
            if mapping:
                required_args.extend(
                    [sym for sym in symbols if sym not in mapping])
            else:
                required_args.extend(symbols)
            required_args = dtypes.deduplicate(required_args)

            # Argument checks
            for arg in node.keywords:
                # Skip explicit return values
                if arg.arg.startswith('__return'):
                    required_args.append(arg.arg)
                    continue
                if arg.arg not in required_args:
                    raise DaceSyntaxError(
                        self, node, 'Invalid keyword argument "%s" in call to '
                        '"%s"' % (arg.arg, funcname))
            if len(args) != len(required_args):
                raise DaceSyntaxError(
                    self, node, 'Argument number mismatch in'
                    ' call to "%s" (expected %d,'
                    ' got %d)' % (funcname, len(required_args), len(args)))

            # Remove newly-defined symbols from arguments
            if mapping is not None:
                symbols -= set(mapping.keys())
            # if len(symbols) > 0:
            #     mapping = mapping or {}
            # TODO: Why above the None fix was applied when there were symbols?
            mapping = mapping or {}
            args_to_remove = []
            for i, (aname, arg) in enumerate(args):
                if aname in symbols:
                    args_to_remove.append(args[i])
                    mapping[aname] = arg
            for arg in args_to_remove:
                args.remove(arg)

            # Change connector names
            updated_args = []
            for i, (conn, arg) in enumerate(args):
                if (conn in self.scope_vars.keys()
                        or conn in self.sdfg.arrays.keys()
                        or conn in self.sdfg.symbols):
                    if self.sdfg._temp_transients > sdfg._temp_transients:
                        new_conn = self.sdfg.temp_data_name()
                    else:
                        new_conn = sdfg.temp_data_name()
                    warnings.warn("Renaming nested SDFG connector {c} to "
                                  "{n}".format(c=conn, n=new_conn))
                    sdfg.replace(conn, new_conn)
                    updated_args.append((new_conn, arg))
                else:
                    updated_args.append((conn, arg))
            args = updated_args

            # Change transient names
            arrays_before = list(sdfg.arrays.items())
            for arrname, array in arrays_before:
                if array.transient and arrname[:5] == '__tmp':
                    if int(arrname[5:]) < self.sdfg._temp_transients:
                        if self.sdfg._temp_transients > sdfg._temp_transients:
                            new_name = self.sdfg.temp_data_name()
                        else:
                            new_name = sdfg.temp_data_name()
                        sdfg.replace(arrname, new_name)
            self.sdfg._temp_transients = max(self.sdfg._temp_transients,
                                             sdfg._temp_transients)
            sdfg._temp_transients = self.sdfg._temp_transients

            # TODO: This workaround needs to be formalized (pass-by-assignment)
            slice_state = None
            output_slices = set()
            for arg in itertools.chain(node.args,
                                       [kw.value for kw in node.keywords]):
                if isinstance(arg, ast.Subscript):
                    slice_state = self.last_state
                    break

            # Make sure that any scope vars in the arguments are substituted
            # by an access.
            for i, (aname, arg) in enumerate(args):
                if arg not in self.sdfg.arrays:
                    if isinstance(arg, str) and arg in self.scope_arrays:
                        # TODO: Do we need to do something with the sqz range?
                        newarg, _ = self._add_read_access(
                            arg,
                            subsets.Range.from_array(self.scope_arrays[arg]),
                            node)
                    else:
                        newarg = arg
                    args[i] = (aname, newarg)

            state = self._add_state('call_%s_%d' % (funcname, node.lineno))
            argdict = {
                conn: Memlet.from_array(arg, self.sdfg.arrays[arg])
                for conn, arg in args if arg in self.sdfg.arrays
            }
            # Handle scalar inputs to nested SDFG calls
            for conn, arg in args:
                if (arg not in self.sdfg.arrays
                        and conn not in mapping.keys() | symbols):
                    argdict[conn] = state.add_tasklet(
                        'scalar', {}, {conn},
                        '%s = %s' % (conn, arg),
                        debuginfo=self.current_lineinfo)

            # Handle scalar inputs that become symbols in the nested SDFG
            for sym, local in mapping.items():
                if local in self.sdfg.arrays:
                    # Add assignment state and inter-state edge
                    symassign_state = self.sdfg.add_state_before(state)
                    isedge = self.sdfg.edges_between(symassign_state, state)[0]
                    newsym = self.sdfg.find_new_symbol(f'sym_{local}')
                    desc = self.sdfg.arrays[local]
                    self.sdfg.add_symbol(newsym, desc.dtype)
                    if isinstance(desc, data.Array):
                        isedge.data.assignments[newsym] = f'{local}[0]'
                    else:
                        isedge.data.assignments[newsym] = local

                    # Replace mapping with symbol
                    mapping[sym] = newsym

            inputs = {
                k: v
                for k, v in argdict.items() if self._is_inputnode(sdfg, k)
            }
            outputs = {
                k: copy.deepcopy(v) if k in inputs else v
                for k, v in argdict.items() if self._is_outputnode(sdfg, k)
            }
            # If an argument does not register as input nor as output,
            # put it in the inputs.
            # This may happen with input argument that are used to set
            # a promoted scalar.
            for k, v in argdict.items():
                if k not in inputs.keys() and k not in outputs.keys():
                    inputs[k] = v
            # Unset parent inputs/read accesses that
            # turn out to be outputs/write accesses.
            # TODO: Is there a case where some data is both input and output?
            # TODO: If yes, is it a problem?
            for memlet in outputs.values():
                aname = memlet.data
                rng = memlet.subset
                access_value = (aname, rng)
                access_key = inverse_dict_lookup(self.accesses, access_value)
                if access_key:
                    # Delete read access and create write access and output
                    vname = aname[:-1] + 'w'
                    name, rng, atype = access_key
                    if atype == 'r':
                        del self.accesses[access_key]
                        access_value = self._add_write_access(name,
                                                              rng,
                                                              node,
                                                              new_name=vname)
                        memlet.data = vname
                    # Delete the old read descriptor
                    conn_used = False
                    for s in self.sdfg.nodes():
                        for n in s.data_nodes():
                            if n.data == aname:
                                conn_used = True
                                break
                        if conn_used:
                            break
                    if not conn_used:
                        del self.sdfg.arrays[aname]
                if aname in self.inputs.keys():
                    # Delete input
                    del self.inputs[aname]
                # Delete potential input slicing
                if slice_state:
                    for n in slice_state.nodes():
                        if isinstance(n, nodes.AccessNode) and n.data == aname:
                            for e in slice_state.in_edges(n):
                                sub = None
                                for s in itertools.chain(
                                        node.args,
                                    [kw.value for kw in node.keywords]):
                                    if isinstance(s, ast.Subscript):
                                        if s.value.id == e.src.data:
                                            sub = s
                                            break
                                if not sub:
                                    raise KeyError("Did not find output "
                                                   "subscript")
                                output_slices.add((sub, ast.Name(id=aname)))
                                slice_state.remove_edge(e)
                                slice_state.remove_node(e.src)
                            slice_state.remove_node(n)
                            break

            # Add return values as additional outputs
            rets = []
            given_args = set(a for a, _ in args)
            for arrname, arr in sdfg.arrays.items():
                if (arrname.startswith('__return') and not arr.transient
                        and arrname not in given_args):
                    # Add a transient to the current SDFG
                    new_arrname = '%s_ret_%d' % (sdfg.name, len(rets))
                    newarr = copy.deepcopy(arr)
                    newarr.transient = True

                    # Substitute symbol mapping to get actual shape/strides
                    if mapping is not None:
                        # Two-step replacement (N -> __dacesym_N --> mapping[N])
                        # to avoid clashes
                        symbolic.safe_replace(
                            mapping,
                            lambda m: sd.replace_properties_dict(newarr, m))

                    new_arrname = self.sdfg.add_datadesc(new_arrname,
                                                         newarr,
                                                         find_new_name=True)

                    # Create an output entry for the connectors
                    outputs[arrname] = dace.Memlet.from_array(
                        new_arrname, newarr)
                    rets.append(new_arrname)

            nsdfg = state.add_nested_sdfg(sdfg,
                                          self.sdfg,
                                          inputs.keys(),
                                          outputs.keys(),
                                          mapping,
                                          debuginfo=self.current_lineinfo)
            self._add_nested_symbols(nsdfg)
            self._add_dependencies(state, nsdfg, None, None, inputs, outputs)

            if output_slices:
                if len(rets) > 0:
                    raise DaceSyntaxError(
                        self, node, 'Both return values and output slices '
                        'unsupported')

                assign_node = ast.Assign()
                targets = []
                value = []
                for t, v in output_slices:
                    targets.append(t)
                    value.append(v)
                assign_node = ast.Assign(targets=ast.Tuple(elts=targets),
                                         value=ast.Tuple(elts=value),
                                         lineno=node.lineno,
                                         col_offset=node.col_offset)
                assign_node = ast.fix_missing_locations(assign_node)
                return self._visit_assign(assign_node, assign_node.targets,
                                          None)

            # Return SDFG return values, if exist
            if len(rets) == 1:
                return rets[0]
            return rets

        # Set arguments
        args = []

        # TODO: If the function is a callback, implement it as a tasklet

        # NumPy ufunc support
        found_ufunc = False
        if modname == "numpy" and len(funcname) > 6:
            name = funcname[len(modname) + 1:]
            npfuncname = until(name, '.')
            func = getattr(self.globals[modname], npfuncname)
            if isinstance(func, numpy.ufunc):
                ufunc_name = npfuncname
                if len(funcname) > len(modname) + len(npfuncname) + 1:
                    method_name = funcname[len(modname) + len(npfuncname) + 2:]
                else:
                    method_name = None
                func = oprepo.Replacements.get_ufunc(method_name)
                if ufunc_name in replacements.ufuncs.keys() and func:
                    found_ufunc = True

        # Check if this is a method called on an object
        if ('.' in funcname and len(modname) > 0 and modname in self.defined):
            methodname = funcname[len(modname) + 1:]
            classname = type(self.defined[modname]).__name__
            func = oprepo.Replacements.get_method(classname, methodname)
            if func is None:
                raise DaceSyntaxError(
                    self, node,
                    'Method "%s" is not registered for object type "%s"' %
                    (methodname, classname))
            # Add object as first argument
            if modname in self.variables.keys():
                arg = self.variables[modname]
            else:
                arg = self.scope_vars[modname]
            args.append(arg)
        # Otherwise, try to find a default implementation for the SDFG
        elif not found_ufunc:
            func = oprepo.Replacements.get(funcname)
            if func is None:
                raise DaceSyntaxError(
                    self, node, 'Function "%s" is not registered with an SDFG '
                    'implementation' % funcname)

        # NOTE: Temporary fix for MPI library-node replacements
        # Parsing the arguments with `_parse_function_arg` will generate
        # slices even for the output arguments.
        # We make a special exception for MPI calls (`dace.comm` namespace)
        # and we pass instead the array names and the ranges accessed.
        # The replacement functions are responsible for generating the correct
        # subgraph/memlets.
        if funcname.startswith("dace.comm"):
            mpi_args = []
            for arg in node.args:
                # We are only looking for subscripts on arrays of the current SDFG.
                # If it is not a subscript, then we just pass the array pointer directly.
                # If it is not an array of the current SDFG, then the normal
                # argument parsing will create a connector, i.e. a pointer.
                if (isinstance(arg, ast.Subscript) and
                    (rname(arg) in self.sdfg.arrays.keys() or
                     (rname(arg) in self.variables.keys() and
                      self.variables[rname(arg)] in self.sdfg.arrays.keys()))):
                    arg.slice = self.visit(arg.slice)
                    expr: MemletExpr = ParseMemlet(self, {
                        **self.sdfg.arrays,
                        **self.defined
                    }, arg)
                    name = rname(arg)
                    if name in self.variables.keys():
                        name = self.variables[name]
                    mpi_args.append((name, expr.subset))
                else:
                    mpi_args.append(self._parse_function_arg(arg))
            args.extend(mpi_args)
        else:
            args.extend([self._parse_function_arg(arg) for arg in node.args])
        keywords = {
            arg.arg: self._parse_function_arg(arg.value)
            for arg in node.keywords
        }

        self._add_state('call_%d' % node.lineno)
        self.last_state.set_default_lineinfo(self.current_lineinfo)

        if found_ufunc:
            result = func(self, node, self.sdfg, self.last_state, ufunc_name,
                          args, keywords)
        else:
            result = func(self, self.sdfg, self.last_state, *args, **keywords)

        self.last_state.set_default_lineinfo(None)

        if isinstance(result,
                      tuple) and type(result[0]) is nested_call.NestedCall:
            self.last_state = result[0].last_state
            result = result[1]

        if not isinstance(result, (tuple, list)):
            return [result]
        return result

    # Used for memlet expressions outside of tasklets, otherwise ignored
    def visit_TopLevelExpr(self, node: ast.Expr):
        if isinstance(node.value, ast.BinOp):
            # Add two access nodes and a memlet (the arrays must already exist)
            if isinstance(node.value.op, ast.LShift):
                src = node.value.right
                dst = node.value.left
            elif isinstance(node.value.op, ast.RShift):
                src = node.value.left
                dst = node.value.right
            else:
                # Top-level binary operator that is not a memlet, does nothing
                self.generic_visit(node)
                return

            # Create an edge between the two data descriptors
            state = self._add_state('globalmemlet_%d' % node.lineno)
            src_expr = ParseMemlet(self, self.defined, src)
            dst_expr = ParseMemlet(self, self.defined, dst)
            if src_expr.arrdims or dst_expr.arrdims:
                raise NotImplementedError(
                    'Copying with array indices only allowed through assignment '
                    'expressions ("A[...] = B[...]")')
            src_name = src_expr.name
            src_rng = None
            if src_name not in self.sdfg.arrays:
                src_name, src_rng = self._add_read_access(
                    src_name, src_expr.subset, None)
            dst_name = dst_expr.name
            dst_rng = None
            if dst_name not in self.sdfg.arrays:
                dst_name, dst_rng = self._add_write_access(
                    dst_name, dst_expr.subset, None)

            rnode = state.add_read(src_name, debuginfo=self.current_lineinfo)
            wnode = state.add_write(dst_name, debuginfo=self.current_lineinfo)
            if isinstance(self.sdfg.arrays[dst_name], data.Stream):
                dst_rng = dst_rng or subsets.Range.from_array(
                    self.sdfg.arrays[dst_name])
                mem = Memlet.simple(dst_name,
                                    dst_rng,
                                    num_accesses=dst_expr.accesses,
                                    wcr_str=dst_expr.wcr)
            else:
                src_rng = src_rng or subsets.Range.from_array(
                    self.sdfg.arrays[src_name])
                mem = Memlet.simple(src_name,
                                    src_rng,
                                    num_accesses=src_expr.accesses,
                                    wcr_str=dst_expr.wcr)
            state.add_nedge(rnode, wnode, mem)
            return

        # Calling reduction or other SDFGs / functions
        elif isinstance(node.value, ast.Call):
            # Handles reduction and calling other SDFGs / DaCe programs
            # self._add_state('call_%d' % node.lineno)
            self.visit_Call(node.value)
            return

        elif (sys.version_info.major == 3 and sys.version_info.minor >= 8
              and isinstance(node.value, ast.NamedExpr)):
            self.visit_NamedExpr(node.value)
            return

        self.generic_visit(node)

    def visit_Return(self, node: ast.Return):
        # Modify node value to become an expression
        new_node = ast.copy_location(ast.Expr(value=node.value), node)

        # Return values can either be tuples or a single object
        if isinstance(node.value, (ast.Tuple, ast.List)):
            ast_tuple = ast.copy_location(
                ast.parse('(%s,)' % ','.join(
                    '__return_%d' % i
                    for i in range(len(node.value.elts)))).body[0].value, node)
            self._visit_assign(new_node, ast_tuple, None, is_return=True)
        else:
            ast_name = ast.copy_location(ast.Name(id='__return'), node)
            self._visit_assign(new_node, ast_name, None, is_return=True)

    def visit_With(self, node, is_async=False):
        # "with dace.tasklet" syntax
        if len(node.items) == 1:
            dec = node.items[0].context_expr
            funcname = rname(dec)
            if funcname == 'dace.tasklet':
                # Parse as tasklet
                state = self._add_state('with_%d' % node.lineno)

                # Parse tasklet name
                namelist = self.name.split('_')
                if len(namelist) > 2:  # Remove trailing line and column number
                    name = '_'.join(namelist[:-2])
                else:
                    name = self.name

                tasklet, inputs, outputs, sdfg_inp, sdfg_out = \
                    self._parse_tasklet(state, node, name)

                # Add memlets
                self._add_dependencies(state, tasklet, None, None, inputs,
                                       outputs)
                self.inputs.update(sdfg_inp)
                self.outputs.update(sdfg_out)
                return

        raise DaceSyntaxError(
            self, node, 'General "with" statements disallowed in DaCe programs')

    def visit_AsyncWith(self, node):
        return self.visit_With(node, is_async=True)

    def _visitname(self, name: str, node: ast.AST):
        if isinstance(name, (sympy.Symbol, symbolic.symbol)):
            name = str(name)
        elif symbolic.issymbolic(name, self.sdfg.constants):
            raise TypeError(
                'Symbolic expression found instead of variable name')

        # First, if it is defined in the parser, use the definition
        if name in self.variables:
            return self.variables[name]

        # TODO: Why if the following code-block is moved after the code-block
        # looking for `name` in `self.sdfg.symbols`, a lot of tests break?
        # If an allowed global, use directly
        if name in self.globals:
            result = inner_eval_ast(self.globals, node)
            # If a symbol, add to symbols
            if (isinstance(result, symbolic.symbol)
                    and name not in self.sdfg.symbols.keys()):
                self.sdfg.add_symbol(result.name, result.dtype)
            return result

        if name in self.sdfg.arrays:
            return name

        if name in self.sdfg.symbols:
            return name

        if name not in self.scope_vars:
            raise DaceSyntaxError(self, node,
                                  'Use of undefined variable "%s"' % name)
        rname = self.scope_vars[name]
        if rname in self.scope_arrays:
            rng = subsets.Range.from_array(self.scope_arrays[rname])
            rname, _ = self._add_read_access(rname, rng, node)
        return rname

    #### Visitors that return arrays
    def visit_Str(self, node: ast.Str):
        # A string constant returns itself
        return node.s

    def visit_Num(self, node: ast.Num):
        if isinstance(node.n, bool):
            return dace.bool_(node.n)
        if isinstance(node.n, (int, float, complex)):
            return dtypes.DTYPE_TO_TYPECLASS[type(node.n)](node.n)
        return node.n

    def visit_Constant(self, node: ast.Constant):
        if isinstance(node.value, bool):
            return dace.bool_(node.value)
        if isinstance(node.value, (int, float, complex)):
            return dtypes.DTYPE_TO_TYPECLASS[type(node.value)](node.value)
        return node.value

    def visit_Name(self, node: ast.Name):
        # If visiting a name, check if it is a defined variable or a global
        return self._visitname(node.id, node)

    def visit_NameConstant(self, node: ast.NameConstant):
        return self.visit_Constant(node)

    def visit_Attribute(self, node: ast.Attribute):
        # If visiting an attribute, return attribute value if it's of an array or global
        name = until(astutils.unparse(node), '.')
        result = self._visitname(name, node)
        if result in self.sdfg.arrays:
            arr = self.sdfg.arrays[result]
        elif result in self.scope_arrays:
            arr = self.scope_arrays[result]
        else:
            return result

        # Try to find sub-SDFG attribute
        func = oprepo.Replacements.get_attribute(type(arr).__name__, node.attr)
        if func is not None:
            return func(self, self.sdfg, self.last_state, result)

        # Otherwise, try to find compile-time attribute (such as shape)
        try:
            return getattr(arr, node.attr)
        except KeyError:
            return result

    def visit_List(self, node: ast.List):
        # Recursively loop over elements
        return [self.visit(a) for a in node.elts]

    def visit_Tuple(self, node: ast.Tuple):
        # Recursively loop over elements
        return tuple(self.visit(a) for a in node.elts)

    def visit_Lambda(self, node: ast.Lambda):
        # Return a string representation of the function
        return astutils.unparse(node)

    ############################################################

    def _gettype(self, opnode: ast.AST) -> List[Tuple[str, str]]:
        """ Returns an operand and its type as a 2-tuple of strings. """
        operands = self.visit(opnode)
        if isinstance(operands, (list, tuple)):
            if len(operands) == 0:
                raise DaceSyntaxError(self, opnode,
                                      'Operand has no return value')
        else:
            operands = [operands]

        result = []
        for operand in operands:
            if isinstance(operand, str) and operand in self.sdfg.arrays:
                result.append(
                    (operand, type(self.sdfg.arrays[operand]).__name__))
            elif isinstance(operand, str) and operand in self.scope_arrays:
                result.append(
                    (operand, type(self.scope_arrays[operand]).__name__))
            elif isinstance(operand, tuple(dtypes.DTYPE_TO_TYPECLASS.keys())):
                if isinstance(operand, (bool, numpy.bool_)):
                    result.append((operand, 'BoolConstant'))
                else:
                    result.append((operand, 'NumConstant'))
            elif isinstance(operand, sympy.Basic):
                result.append((operand, 'symbol'))
            else:
                result.append((operand, type(operand).__name__))

        return result

    def _visit_op(self, node: Union[ast.UnaryOp, ast.BinOp, ast.BoolOp],
                  op1: ast.AST, op2: ast.AST):
        opname = None
        try:
            opname = type(node.op).__name__
        except:
            pass

        # Parse operands
        op1_parsed = self._gettype(op1)
        if len(op1_parsed) > 1:
            raise DaceSyntaxError(self, op1, 'Operand cannot be a tuple')
        operand1, op1type = op1_parsed[0]
        if op2 is not None:
            op2_parsed = self._gettype(op2)
            if len(op2_parsed) > 1:
                raise DaceSyntaxError(self, op2, 'Operand cannot be a tuple')
            operand2, op2type = op2_parsed[0]
        else:
            operand2, op2type = None, None

        func = oprepo.Replacements.getop(op1type, opname, otherclass=op2type)
        if func is None:
            # Check for SDFG as fallback
            func = oprepo.Replacements.getop(op1type,
                                             opname,
                                             otherclass=op2type)
            if func is None:
                raise DaceSyntaxError(
                    self, node,
                    'Operator "%s" is not defined for types %s and %s' %
                    (opname, op1type, op2type))
            print(
                'WARNING: Operator "%s" is not registered with an implementation for'
                'types %s and %s, falling back to SDFG' %
                (opname, op1type, op2type))

        self._add_state('%s_%d' % (type(node).__name__, node.lineno))
        self.last_state.set_default_lineinfo(self.current_lineinfo)
        try:
            result = func(self, self.sdfg, self.last_state, operand1, operand2)
        except SyntaxError as ex:
            raise DaceSyntaxError(self, node, str(ex))
        if not isinstance(result, (list, tuple)):
            results = [result]
        else:
            results = result
        for r in results:
            if isinstance(r, str) and r in self.sdfg.arrays.keys():
                if r in self.variables.keys():
                    raise DaceSyntaxError(
                        self, node,
                        "Variable {v} has been already defined".format(v=r))
                self.variables[r] = r

        self.last_state.set_default_lineinfo(None)

        return result

    def visit_UnaryOp(self, node: ast.UnaryOp):
        return self._visit_op(node, node.operand, None)

    def visit_BinOp(self, node: ast.BinOp):
        return self._visit_op(node, node.left, node.right)

    def visit_BoolOp(self, node: ast.BoolOp):
        last = node.values[0]
        # Syntax of BoolOp is a list of values, we parse left to right
        for i in range(1, len(node.values)):
            last = self._visit_op(node, last, node.values[i])
        return last

    def visit_Compare(self, node: ast.Compare):
        if len(node.ops) > 1 or len(node.comparators) > 1:
            raise NotImplementedError
        binop_node = ast.BinOp(node.left,
                               node.ops[0],
                               node.comparators[0],
                               lineno=node.lineno,
                               col_offset=node.col_offset)
        return self.visit_BinOp(binop_node)

    ### Subscript (slicing) handling
    def visit_Subscript(self, node: ast.Subscript):

        if self.nested:

            defined_vars = {**self.variables, **self.scope_vars}
            defined_arrays = {
                **self.sdfg.arrays,
                **self.scope_arrays,
                **self.defined
            }

            name = rname(node)
            true_name = defined_vars[name]

            # If this subscript originates from an external array, create the
            # subset in the edge going to the connector, as well as a local
            # reference to the subset
            if (true_name not in self.sdfg.arrays
                    and isinstance(node.value, ast.Name)):
                true_node = copy.deepcopy(node)
                true_node.value.id = true_name
                expr: MemletExpr = ParseMemlet(self, defined_arrays, true_node)
                rng = expr.subset
                # rng = dace.subsets.Range(
                #     astutils.subscript_to_slice(true_node, defined_arrays)[1])

                # return self._add_read_access(name, rng, node)
                new_name, new_rng = self._add_read_access(name, rng, node)
                new_arr = self.sdfg.arrays[new_name]
                full_rng = subsets.Range.from_array(new_arr)
                if new_rng.ranges == full_rng.ranges:
                    return new_name
                else:
                    new_name, _ = self.make_slice(new_name, new_rng)
                    return new_name

        # Obtain array/tuple
        node_parsed = self._gettype(node.value)

        if len(node_parsed) > 1:
            # If the value is a tuple of constants (e.g., array.shape) and the
            # slice is constant, return the value itself
            nslice = self.visit(node.slice)
            if isinstance(nslice, (ast.Index, Number)):
                if isinstance(nslice, ast.Index):
                    v = self._parse_value(nslice.value)
                else:
                    v = nslice
                try:
                    value, valtype = node_parsed[int(v)]
                    return value
                except (TypeError, ValueError):
                    pass  # Passthrough to exception

            raise DaceSyntaxError(self, node.value, 'Subscripted object cannot '
                                  'be a tuple')
        array, arrtype = node_parsed[0]
        if arrtype == 'str' or arrtype in dtypes._CTYPES:
            raise DaceSyntaxError(self, node,
                                  'Type "%s" cannot be sliced' % arrtype)

        # Visit slice contents
        if isinstance(node.slice, ast.Constant):  # 1D index (since Python 3.9)
            node.slice = self._visit_ast_or_value(node.slice)
        else:
            node.slice = self.visit(node.slice)

        # Try to construct memlet from subscript
        # expr: MemletExpr = ParseMemlet(self, self.defined, node)
        # TODO: This needs to be formalized better
        node.value = ast.Name(id=array)
        # expr: MemletExpr = ParseMemlet(self, self.sdfg.arrays, node)
        expr: MemletExpr = ParseMemlet(self, {
            **self.sdfg.arrays,
            **self.defined
        }, node)
        arrobj = self.sdfg.arrays[array]

        # Consider array dims (rhs expression)
        has_array_indirection = False
        for dim, arrname in expr.arrdims.items():
            # Boolean arrays only allowed as lhs
            if (isinstance(arrname, str)
                    and self.sdfg.arrays[arrname].dtype == dtypes.bool):
                raise IndexError('Boolean array indexing is only supported for '
                                 'assignment targets (e.g., "A[A > 5] += 1")')
            has_array_indirection = True

        # Add slicing state
        self._add_state('slice_%s_%d' % (array, node.lineno))
        rnode = self.last_state.add_read(array, debuginfo=self.current_lineinfo)
        if has_array_indirection:
            # Make copy slicing state
            return self._array_indirection_subgraph(rnode, expr)
        if _subset_has_indirection(expr.subset, self):
            memlet = Memlet.simple(array,
                                   expr.subset,
                                   num_accesses=expr.accesses,
                                   wcr_str=expr.wcr)
            tmp = self.sdfg.temp_data_name()
            return add_indirection_subgraph(self.sdfg, self.last_state, rnode,
                                            None, memlet, tmp, self)
        else:
            other_subset = copy.deepcopy(expr.subset)

            # Make new axes and squeeze for scalar subsets (as per numpy behavior)
            # For example: A[0, np.newaxis, 5:7] results in a 1x2 ndarray
            new_axes = []
            if expr.new_axes:
                new_axes = other_subset.unsqueeze(expr.new_axes)
            other_subset.squeeze(ignore_indices=new_axes)

            # NOTE: This is fixing azimint_hist (issue is `if x == a_max`)
            # TODO: Follow Numpy, i.e. slicing with indices returns scalar but
            # slicing with a range of (squeezed) size 1 returns array/view.
            if all(s == 1 for s in other_subset.size()):
                tmp = self.sdfg.temp_data_name()
                tmp, tmparr = self.sdfg.add_scalar(tmp,
                                                   arrobj.dtype,
                                                   arrobj.storage,
                                                   transient=True)
            else:
                tmp, tmparr = self.sdfg.add_temp_transient(
                    other_subset.size(), arrobj.dtype, arrobj.storage)
            wnode = self.last_state.add_write(tmp,
                                              debuginfo=self.current_lineinfo)
            self.last_state.add_nedge(
                rnode, wnode,
                Memlet.simple(array,
                              expr.subset,
                              num_accesses=expr.accesses,
                              wcr_str=expr.wcr,
                              other_subset_str=other_subset))
            return tmp

    def _visit_ast_or_value(self, node: ast.AST):
        result = self.visit(node)
        newnode = None
        if result is None:
            return node
        if isinstance(result, (list, tuple)):
            res_num = len(result)
        else:
            res_num = 1
            result = [result]
        out = []
        for i, r in enumerate(result):
            if isinstance(r, ast.AST):
                newnode = r
            elif isinstance(r, (Number, numpy.bool_)):
                # Compatibility check since Python changed their AST nodes
                if sys.version_info >= (3, 8):
                    newnode = ast.Constant(value=r, kind='')
                else:
                    newnode = ast.Num(n=r)
            else:
                newnode = ast.Name(id=r)
            ast.copy_location(newnode, node)
            out.append(newnode)
        if res_num == 1:
            out = out[0]
        return out

    def visit_Index(self, node: ast.Index) -> Any:
        if isinstance(node.value, ast.Tuple):
            for i, elt in enumerate(node.value.elts):
                node.value.elts[i] = self._visit_ast_or_value(elt)
            return node
        node.value = self._visit_ast_or_value(node.value)
        return node

    def visit_ExtSlice(self, node: ast.ExtSlice) -> Any:
        for i, dim in enumerate(node.dims):
            node.dims[i] = self._visit_ast_or_value(dim)

        return node

    def make_slice(self, arrname: str, rng: subsets.Range):

        array = arrname
        arrobj = self.sdfg.arrays[arrname]

        # Add slicing state
        # TODO: naming issue, we don't have the linenumber here
        self._add_state('slice_%s' % (array))
        rnode = self.last_state.add_read(array, debuginfo=self.current_lineinfo)
        other_subset = copy.deepcopy(rng)
        other_subset.squeeze()
        if _subset_has_indirection(rng, self):
            memlet = Memlet.simple(array, rng)
            tmp = self.sdfg.temp_data_name()
            tmp = add_indirection_subgraph(self.sdfg, self.last_state, rnode,
                                           None, memlet, tmp, self)
        else:
            tmp, tmparr = self.sdfg.add_temp_transient(other_subset.size(),
                                                       arrobj.dtype,
                                                       arrobj.storage)
            wnode = self.last_state.add_write(tmp,
                                              debuginfo=self.current_lineinfo)
            self.last_state.add_nedge(
                rnode, wnode,
                Memlet.simple(array,
                              rng,
                              num_accesses=rng.num_elements(),
                              other_subset_str=other_subset))
        return tmp, other_subset

    def _array_indirection_subgraph(self, rnode: nodes.AccessNode,
                                    expr: MemletExpr) -> str:
        aname = rnode.data
        idesc = self.sdfg.arrays[aname]

        if expr.new_axes:
            # NOTE: Matching behavior with numpy would be to append all new
            # axes in the end
            raise IndexError('New axes unsupported when array indices are used')

        # Create output shape dimensions based on the sizes of the arrays
        output_shape = None
        constant_indices: Dict[int, str] = {}
        for i, arrname in expr.arrdims.items():
            if isinstance(arrname, str):  # Array or constant
                if arrname in self.sdfg.arrays:
                    desc = self.sdfg.arrays[arrname]
                elif arrname in self.sdfg.constants:
                    desc = self.sdfg.constants[arrname]
                    constant_indices[i] = arrname
                else:
                    raise NameError(f'Array "{arrname}" used in indexing '
                                    f'"{aname}" not found')
                shape = desc.shape
            else:  # Literal list or tuple, add as constant and use shape
                arrname = [
                    v if isinstance(v, Number) else self._parse_value(v)
                    for v in arrname
                ]
                carr = numpy.array(arrname, dtype=dtypes.typeclass(int).type)
                cname = self.sdfg.find_new_constant(f'__ind{i}_{aname}')
                self.sdfg.add_constant(cname, carr)
                constant_indices[i] = cname
                shape = carr.shape

            if output_shape is not None and tuple(shape) != output_shape:
                raise IndexError(
                    f'Mismatch in array index shapes in access of '
                    f'"{aname}": {arrname} (shape {shape}) '
                    f'does not match existing shape {output_shape}')
            elif output_shape is None:
                output_shape = tuple(shape)

        # Check subset shapes for matching the array shapes
        input_index = []
        i0 = symbolic.pystr_to_symbolic('__i0')
        for i, elem in enumerate(expr.subset.size()):
            if i in expr.arrdims:
                input_index.append((0, elem - 1, 1))
                continue
            if len(output_shape) > 1:
                raise IndexError('Combining multidimensional array indices and '
                                 'numeric subsets is unsupported (array '
                                 f'"{aname}").')
            if (elem, ) != output_shape:
                # TODO(later): Properly broadcast multiple (and missing) shapes
                raise IndexError(
                    f'Mismatch in array index shapes in access of '
                    f'"{aname}": Subset {expr.subset[i]} '
                    f'does not match existing shape {output_shape}')

            # Since there can only be one-dimensional outputs if arrays and
            # subsets are both involved, express memlet as a function of _i0
            rb, _, rs = expr.subset[i]
            input_index.append((rb + i0 * rs, rb + i0 * rs, 1))

        outname, _ = self.sdfg.add_temp_transient(output_shape, idesc.dtype)

        # Make slice subgraph - input shape dimensions are len(expr.subset) and
        # output shape dimensions are len(output_shape)

        # Make map with output shape
        state: SDFGState = self.last_state
        wnode = state.add_write(outname)
        maprange = [(f'__i{i}', f'0:{s}') for i, s in enumerate(output_shape)]
        me, mx = state.add_map('indirect_slice',
                               maprange,
                               debuginfo=self.current_lineinfo)

        # Make indirection tasklet for array-index dimensions
        array_indices = set(expr.arrdims.keys()) - set(constant_indices.keys())
        output_str = ', '.join(ind for ind, _ in maprange)
        access_str = ', '.join([
            f'__inp{i}' if i in array_indices else f'{cname}[{output_str}]'
            for i in expr.arrdims.keys()
        ])
        t = state.add_tasklet('indirection',
                              {'__arr'} | set(f'__inp{i}'
                                              for i in array_indices),
                              {'__out'}, f'__out = __arr[{access_str}]')

        # Offset input memlet according to offset and stride if fixed, or
        # entire array with volume 1 if array-index
        input_subset = subsets.Range(input_index)
        state.add_edge_pair(me,
                            t,
                            rnode,
                            Memlet(data=aname, subset=input_subset, volume=1),
                            internal_connector='__arr')
        # Add array-index memlets
        for dim in array_indices:
            arrname = expr.arrdims[dim]
            arrnode = state.add_read(arrname)
            state.add_edge_pair(me,
                                t,
                                arrnode,
                                Memlet(data=arrname,
                                       subset=subsets.Range([
                                           (ind, ind, 1) for ind, _ in maprange
                                       ])),
                                internal_connector=f'__inp{dim}')

        # Output matches the output shape exactly
        output_index = subsets.Range([(ind, ind, 1) for ind, _ in maprange])
        state.add_edge_pair(mx,
                            t,
                            wnode,
                            Memlet(data=outname, subset=output_index),
                            external_memlet=Memlet(data=outname),
                            internal_connector='__out')

        return outname

    ##################################<|MERGE_RESOLUTION|>--- conflicted
+++ resolved
@@ -3898,33 +3898,13 @@
                 fargs = (self._eval_arg(arg) for _, arg in args)
 
                 fcopy = copy.copy(func)
-<<<<<<< HEAD
                 if isinstance(fcopy, DaceProgram):
                     fcopy.global_vars = {**func.global_vars, **self.globals}
+                fcopy.signature = copy.deepcopy(func.signature)
                     sdfg = fcopy.to_sdfg(*fargs, strict=self.strict, save=False)
                 else:
                     sdfg = fcopy.__sdfg__(*fargs)
 
-=======
-                funcname = func.name
-                fcopy._cache = (None, None, None)
-                fcopy.global_vars = {**func.global_vars, **self.globals}
-                fcopy.signature = copy.deepcopy(func.signature)
-                fargs = (self._eval_arg(arg) for _, arg in args)
-                sdfg = fcopy.to_sdfg(*fargs, strict=self.strict, save=False)
-                required_args = [k for k, _ in args if k in sdfg.arg_names]
-                # Filter out constant arguments
-                args = [(k, v) for k, v in args if k not in fcopy.constant_args]
-            elif self._has_sdfg(func):
-                fargs = tuple(
-                    self._eval_arg(self._parse_function_arg(arg))
-                    for arg in node.args)
-                fkwargs = {
-                    arg.arg: self._eval_arg(self._parse_function_arg(arg.value))
-                    for arg in node.keywords
-                }
-                sdfg = copy.deepcopy(self._get_sdfg(func, fargs, fkwargs))
->>>>>>> f6d41d68
                 funcname = sdfg.name
                 required_args = [k for k, _ in args if k in sdfg.arg_names]
                 # Filter out constant and None-constant arguments
